// Copyright (C) 2018 The Android Open Source Project
//
// Licensed under the Apache License, Version 2.0 (the "License");
// you may not use this file except in compliance with the License.
// You may obtain a copy of the License at
//
//      http://www.apache.org/licenses/LICENSE-2.0
//
// Unless required by applicable law or agreed to in writing, software
// distributed under the License is distributed on an "AS IS" BASIS,
// WITHOUT WARRANTIES OR CONDITIONS OF ANY KIND, either express or implied.
// See the License for the specific language governing permissions and
// limitations under the License.

<<<<<<< HEAD
=======
import {BigintMath} from '../base/bigint_math';
>>>>>>> 5f456dbc
import {assertExists, assertTrue} from '../base/logging';
import {
  Actions,
  DeferredAction,
} from '../common/actions';
import {cacheTrace} from '../common/cache_manager';
import {Engine} from '../common/engine';
import {featureFlags, Flag, PERF_SAMPLE_FLAG} from '../common/feature_flags';
<<<<<<< HEAD
=======
import {
  HighPrecisionTime,
  HighPrecisionTimeSpan,
} from '../common/high_precision_time';
>>>>>>> 5f456dbc
import {HttpRpcEngine} from '../common/http_rpc_engine';
import {
  getEnabledMetatracingCategories,
  isMetatracingEnabled,
} from '../common/metatracing';
<<<<<<< HEAD
import {NUM, NUM_NULL, QueryError, STR, STR_NULL} from '../common/query_result';
import {onSelectionChanged} from '../common/selection_observer';
import {defaultTraceTime, EngineMode, ProfileType} from '../common/state';
import {TimeSpan, toNs, toNsCeil, toNsFloor} from '../common/time';
=======
import {
  LONG,
  NUM,
  NUM_NULL,
  QueryError,
  STR,
  STR_NULL,
} from '../common/query_result';
import {onSelectionChanged} from '../common/selection_observer';
import {
  defaultTraceTime,
  EngineMode,
  PendingDeeplinkState,
  ProfileType,
} from '../common/state';
import {Span} from '../common/time';
import {
  TPTime,
  TPTimeSpan,
} from '../common/time';
>>>>>>> 5f456dbc
import {resetEngineWorker, WasmEngineProxy} from '../common/wasm_engine_proxy';
import {BottomTabList} from '../frontend/bottom_tab';
import {
  FtraceStat,
  globals,
  QuantizedLoad,
  ThreadDesc,
} from '../frontend/globals';
import {showModal} from '../frontend/modal';
import {
<<<<<<< HEAD
=======
  clearOverviewData,
>>>>>>> 5f456dbc
  publishFtraceCounters,
  publishMetricError,
  publishOverviewData,
  publishThreads,
} from '../frontend/publish';
import {Router} from '../frontend/router';

import {
  CounterAggregationController,
} from './aggregation/counter_aggregation_controller';
import {
  CpuAggregationController,
} from './aggregation/cpu_aggregation_controller';
import {
  CpuByProcessAggregationController,
} from './aggregation/cpu_by_process_aggregation_controller';
import {
  FrameAggregationController,
} from './aggregation/frame_aggregation_controller';
import {
  SliceAggregationController,
} from './aggregation/slice_aggregation_controller';
import {
  ThreadAggregationController,
} from './aggregation/thread_aggregation_controller';
import {Child, Children, Controller} from './controller';
import {
  CpuProfileController,
  CpuProfileControllerArgs,
} from './cpu_profile_controller';
import {
  FlamegraphController,
  FlamegraphControllerArgs,
  profileType,
} from './flamegraph_controller';
import {
  FlowEventsController,
  FlowEventsControllerArgs,
} from './flow_events_controller';
import {FtraceController} from './ftrace_controller';
import {LoadingManager} from './loading_manager';
import {LogsController} from './logs_controller';
import {MetricsController} from './metrics_controller';
import {
  PIVOT_TABLE_REDUX_FLAG,
  PivotTableController,
} from './pivot_table_controller';
import {SearchController} from './search_controller';
import {
  SelectionController,
  SelectionControllerArgs,
} from './selection_controller';
import {
  TraceErrorController,
} from './trace_error_controller';
import {
  TraceBufferStream,
  TraceFileStream,
  TraceHttpStream,
  TraceStream,
} from './trace_stream';
import {TrackControllerArgs, trackControllerRegistry} from './track_controller';
import {decideTracks} from './track_decider';
import {VisualisedArgController} from './visualised_args_controller';

type States = 'init' | 'loading_trace' | 'ready';

const METRICS = [
  'android_startup',
  'android_ion',
  'android_lmk',
  'android_dma_heap',
  'android_surfaceflinger',
  'android_batt',
  'android_other_traces',
  'chrome_dropped_frames',
  'chrome_long_latency',
  'trace_metadata',
  'android_trusty_workqueues',
];
const FLAGGED_METRICS: Array<[Flag, string]> = METRICS.map((m) => {
  const id = `forceMetric${m}`;
  let name = m.split('_').join(' ');
  name = name[0].toUpperCase() + name.slice(1);
  name = 'Metric: ' + name;
  const flag = featureFlags.register({
    id,
    name,
    description: `Overrides running the '${m}' metric at import time.`,
    defaultValue: true,
  });
  return [flag, m];
});

const ENABLE_CHROME_RELIABLE_RANGE_ZOOM_FLAG = featureFlags.register({
  id: 'enableChromeReliableRangeZoom',
  name: 'Enable Chrome reliable range zoom',
  description: 'Automatically zoom into the reliable range for Chrome traces',
  defaultValue: false,
});

const ENABLE_CHROME_RELIABLE_RANGE_ANNOTATION_FLAG = featureFlags.register({
  id: 'enableChromeReliableRangeAnnotation',
  name: 'Enable Chrome reliable range annotation',
  description: 'Automatically adds an annotation for the reliable range start',
  defaultValue: false,
});

// The following flags control TraceProcessor Config.
const CROP_TRACK_EVENTS_FLAG = featureFlags.register({
  id: 'cropTrackEvents',
  name: 'Crop track events',
  description: 'Ignores track events outside of the range of interest',
  defaultValue: false,
});
const INGEST_FTRACE_IN_RAW_TABLE_FLAG = featureFlags.register({
  id: 'ingestFtraceInRawTable',
  name: 'Ingest ftrace in raw table',
  description: 'Enables ingestion of typed ftrace events into the raw table',
  defaultValue: true,
});
const ANALYZE_TRACE_PROTO_CONTENT_FLAG = featureFlags.register({
  id: 'analyzeTraceProtoContent',
  name: 'Analyze trace proto content',
  description: 'Enables trace proto content analysis',
  defaultValue: false,
});

// A local storage key where the indication that JSON warning has been shown is
// stored.
const SHOWN_JSON_WARNING_KEY = 'shownJsonWarning';

function showJsonWarning() {
  showModal({
    title: 'Warning',
    content:
      m('div',
        m('span',
          'Perfetto UI features are limited for JSON traces. ',
          'We recommend recording ',
          m('a',
            {href: 'https://perfetto.dev/docs/quickstart/chrome-tracing'},
            'proto-format traces'),
          ' from Chrome.'),
        m('br')),
    buttons: [],
  });
}

// TraceController handles handshakes with the frontend for everything that
// concerns a single trace. It owns the WASM trace processor engine, handles
// tracks data and SQL queries. There is one TraceController instance for each
// trace opened in the UI (for now only one trace is supported).
export class TraceController extends Controller<States> {
  private readonly engineId: string;
  private engine?: Engine;

  constructor(engineId: string) {
    super('init');
    this.engineId = engineId;
  }

  run() {
    const engineCfg = assertExists(globals.state.engine);
    switch (this.state) {
      case 'init':
        this.loadTrace()
            .then((mode) => {
              globals.dispatch(Actions.setEngineReady({
                engineId: this.engineId,
                ready: true,
                mode,
              }));
            })
            .catch((err) => {
              this.updateStatus(`${err}`);
              throw err;
            });
        this.updateStatus('Opening trace');
        this.setState('loading_trace');
        break;

      case 'loading_trace':
        // Stay in this state until loadTrace() returns and marks the engine as
        // ready.
        if (this.engine === undefined || !engineCfg.ready) return;
        this.setState('ready');
        break;

      case 'ready':
        // At this point we are ready to serve queries and handle tracks.
        const engine = assertExists(this.engine);
        const childControllers: Children = [];

        // Create a TrackController for each track.
        for (const trackId of Object.keys(globals.state.tracks)) {
          const trackCfg = globals.state.tracks[trackId];
          if (trackCfg.engineId !== this.engineId) continue;
          if (!trackControllerRegistry.has(trackCfg.kind)) continue;
          const trackCtlFactory = trackControllerRegistry.get(trackCfg.kind);
          const trackArgs: TrackControllerArgs = {trackId, engine};
          childControllers.push(Child(trackId, trackCtlFactory, trackArgs));
        }

        for (const argName of globals.state.visualisedArgs) {
          childControllers.push(
            Child(argName, VisualisedArgController, {argName, engine}));
        }

        const selectionArgs: SelectionControllerArgs = {engine};
        childControllers.push(
          Child('selection', SelectionController, selectionArgs));

        const flowEventsArgs: FlowEventsControllerArgs = {engine};
        childControllers.push(
          Child('flowEvents', FlowEventsController, flowEventsArgs));

        const cpuProfileArgs: CpuProfileControllerArgs = {engine};
        childControllers.push(
          Child('cpuProfile', CpuProfileController, cpuProfileArgs));

        const flamegraphArgs: FlamegraphControllerArgs = {engine};
        childControllers.push(
          Child('flamegraph', FlamegraphController, flamegraphArgs));
        childControllers.push(Child(
          'cpu_aggregation',
          CpuAggregationController,
          {engine, kind: 'cpu_aggregation'}));
        childControllers.push(Child(
          'thread_aggregation',
          ThreadAggregationController,
          {engine, kind: 'thread_state_aggregation'}));
        childControllers.push(Child(
          'cpu_process_aggregation',
          CpuByProcessAggregationController,
          {engine, kind: 'cpu_by_process_aggregation'}));
        if (!PIVOT_TABLE_REDUX_FLAG.get()) {
          // Pivot table is supposed to handle the use cases the slice
          // aggregation panel is used right now. When a flag to use pivot
          // tables is enabled, do not add slice aggregation controller.
          childControllers.push(Child(
            'slice_aggregation',
            SliceAggregationController,
            {engine, kind: 'slice_aggregation'}));
        }
        childControllers.push(Child(
          'counter_aggregation',
          CounterAggregationController,
          {engine, kind: 'counter_aggregation'}));
        childControllers.push(Child(
          'frame_aggregation',
          FrameAggregationController,
          {engine, kind: 'frame_aggregation'}));
        childControllers.push(Child('search', SearchController, {
          engine,
          app: globals,
        }));
        childControllers.push(
            Child('pivot_table', PivotTableController, {engine}));

        childControllers.push(Child('logs', LogsController, {
          engine,
          app: globals,
        }));

        childControllers.push(
            Child('ftrace', FtraceController, {engine, app: globals}));

        childControllers.push(
          Child('traceError', TraceErrorController, {engine}));
        childControllers.push(Child('metrics', MetricsController, {engine}));

        return childControllers;

      default:
        throw new Error(`unknown state ${this.state}`);
    }
    return;
  }

  onDestroy() {
    globals.engines.delete(this.engineId);
  }

  private async loadTrace(): Promise<EngineMode> {
    this.updateStatus('Creating trace processor');
    // Check if there is any instance of the trace_processor_shell running in
    // HTTP RPC mode (i.e. trace_processor_shell -D).
    let engineMode: EngineMode;
    let useRpc = false;
    if (globals.state.newEngineMode === 'USE_HTTP_RPC_IF_AVAILABLE') {
      useRpc = (await HttpRpcEngine.checkConnection()).connected;
    }
    let engine;
    if (useRpc) {
      console.log('Opening trace using native accelerator over HTTP+RPC');
      engineMode = 'HTTP_RPC';
      engine = new HttpRpcEngine(this.engineId, LoadingManager.getInstance);
      engine.errorHandler = (err) => {
        globals.dispatch(
            Actions.setEngineFailed({mode: 'HTTP_RPC', failure: `${err}`}));
        throw err;
      };
    } else {
      console.log('Opening trace using built-in WASM engine');
      engineMode = 'WASM';
      const enginePort = resetEngineWorker();
      engine = new WasmEngineProxy(
        this.engineId, enginePort, LoadingManager.getInstance);
      engine.resetTraceProcessor({
        cropTrackEvents: CROP_TRACK_EVENTS_FLAG.get(),
        ingestFtraceInRawTable: INGEST_FTRACE_IN_RAW_TABLE_FLAG.get(),
        analyzeTraceProtoContent: ANALYZE_TRACE_PROTO_CONTENT_FLAG.get(),
      });
    }
    this.engine = engine;

    if (isMetatracingEnabled()) {
      this.engine.enableMetatrace(
        assertExists(getEnabledMetatracingCategories()));
    }
    globals.bottomTabList = new BottomTabList(engine.getProxy('BottomTabList'));

    globals.engines.set(this.engineId, engine);
    globals.dispatch(Actions.setEngineReady({
      engineId: this.engineId,
      ready: false,
      mode: engineMode,
    }));
    const engineCfg = assertExists(globals.state.engine);
    assertTrue(engineCfg.id === this.engineId);
    let traceStream: TraceStream | undefined;
    if (engineCfg.source.type === 'FILE') {
      traceStream = new TraceFileStream(engineCfg.source.file);
    } else if (engineCfg.source.type === 'ARRAY_BUFFER') {
      traceStream = new TraceBufferStream(engineCfg.source.buffer);
    } else if (engineCfg.source.type === 'URL') {
      traceStream = new TraceHttpStream(engineCfg.source.url);
    } else if (engineCfg.source.type === 'HTTP_RPC') {
      traceStream = undefined;
    } else {
      throw new Error(`Unknown source: ${JSON.stringify(engineCfg.source)}`);
    }

    // |traceStream| can be undefined in the case when we are using the external
    // HTTP+RPC endpoint and the trace processor instance has already loaded
    // a trace (because it was passed as a cmdline argument to
    // trace_processor_shell). In this case we don't want the UI to load any
    // file/stream and we just want to jump to the loading phase.
    if (traceStream !== undefined) {
      const tStart = performance.now();
      for (; ;) {
        const res = await traceStream.readChunk();
        await this.engine.parse(res.data);
        const elapsed = (performance.now() - tStart) / 1000;
        let status = 'Loading trace ';
        if (res.bytesTotal > 0) {
          const progress = Math.round(res.bytesRead / res.bytesTotal * 100);
          status += `${progress}%`;
        } else {
          status += `${Math.round(res.bytesRead / 1e6)} MB`;
        }
        status += ` - ${Math.ceil(res.bytesRead / elapsed / 1e6)} MB/s`;
        this.updateStatus(status);
        if (res.eof) break;
      }
      await this.engine.notifyEof();
    } else {
      assertTrue(this.engine instanceof HttpRpcEngine);
      await this.engine.restoreInitialTables();
    }

    // traceUuid will be '' if the trace is not cacheable (URL or RPC).
    const traceUuid = await this.cacheCurrentTrace();

    const traceTime = await this.engine.getTraceTimeBounds();
<<<<<<< HEAD
    const startSec = traceTime.start;
    const endSec = traceTime.end;
=======
    const start = traceTime.start;
    const end = traceTime.end;
>>>>>>> 5f456dbc
    const traceTimeState = {
      start,
      end,
    };

    const shownJsonWarning =
      window.localStorage.getItem(SHOWN_JSON_WARNING_KEY) !== null;

    // Show warning if the trace is in JSON format.
    const query = `select str_value from metadata where name = 'trace_type'`;
    const result = await assertExists(this.engine).query(query);
    const traceType = result.firstRow({str_value: STR}).str_value;
    const isJsonTrace = traceType == 'json';
    if (!shownJsonWarning) {
      // When in embedded mode, the host app will control which trace format
      // it passes to Perfetto, so we don't need to show this warning.
      if (isJsonTrace && !globals.embeddedMode) {
        showJsonWarning();
        // Save that the warning has been shown. Value is irrelevant since only
        // the presence of key is going to be checked.
        window.localStorage.setItem(SHOWN_JSON_WARNING_KEY, 'true');
      }
    }

    const emptyOmniboxState = {
      omnibox: '',
      mode: globals.state.omniboxState.mode || 'SEARCH',
    };

    const actions: DeferredAction[] = [
      Actions.setOmnibox(emptyOmniboxState),
      Actions.setTraceUuid({traceUuid}),
      Actions.setTraceTime(traceTimeState),
    ];

<<<<<<< HEAD
    const [startVisibleTime, endVisibleTime] =
      await computeVisibleTime(startSec, endSec, isJsonTrace, this.engine);
    // We don't know the resolution at this point. However this will be
    // replaced in 50ms so a guess is fine.
    const resolution = (endVisibleTime - startVisibleTime) / 1000;
    actions.push(Actions.setVisibleTraceTime({
      startSec: startVisibleTime,
      endSec: endVisibleTime,
      lastUpdate: Date.now() / 1000,
      resolution,
=======
    const visibleTimeSpan = await computeVisibleTime(
        traceTime.start, traceTime.end, isJsonTrace, this.engine);
    // We don't know the resolution at this point. However this will be
    // replaced in 50ms so a guess is fine.
    const resolution = visibleTimeSpan.duration.divide(1000).toTPTime();
    actions.push(Actions.setVisibleTraceTime({
      start: visibleTimeSpan.start.toTPTime(),
      end: visibleTimeSpan.end.toTPTime(),
      lastUpdate: Date.now() / 1000,
      resolution: BigintMath.max(resolution, 1n),
>>>>>>> 5f456dbc
    }));

    globals.dispatchMultiple(actions);
    Router.navigate(`#!/viewer?local_cache_key=${traceUuid}`);

    // Make sure the helper views are available before we start adding tracks.
    await this.initialiseHelperViews();

    {
      // When we reload from a permalink don't create extra tracks:
      const {pinnedTracks, tracks} = globals.state;
      if (!pinnedTracks.length && !Object.keys(tracks).length) {
        await this.listTracks();
      }
    }

    await this.listThreads();
    await this.loadTimelineOverview(traceTime);

    {
      // Pull out the counts ftrace events by name
      const query = `select
            name,
            count(name) as cnt
          from ftrace_event
          group by name
          order by cnt desc`;
      const result = await assertExists(this.engine).query(query);
      const counters: FtraceStat[] = [];
      const it = result.iter({name: STR, cnt: NUM});
      for (let row = 0; it.valid(); it.next(), row++) {
        counters.push({name: it.name, count: it.cnt});
      }
      publishFtraceCounters(counters);
    }

    globals.dispatch(Actions.sortThreadTracks({}));
    globals.dispatch(Actions.maybeExpandOnlyTrackGroup({}));

    await this.selectFirstHeapProfile();
    if (PERF_SAMPLE_FLAG.get()) {
      await this.selectPerfSample();
    }

<<<<<<< HEAD
=======
    const pendingDeeplink = globals.state.pendingDeeplink;
    if (pendingDeeplink !== undefined) {
      globals.dispatch(Actions.clearPendingDeeplink({}));
      await this.selectPendingDeeplink(pendingDeeplink);
    }

>>>>>>> 5f456dbc
    // If the trace was shared via a permalink, it might already have a
    // selection. Emit onSelectionChanged to ensure that the components (like
    // current selection details) react to it.
    if (globals.state.currentSelection !== null) {
      onSelectionChanged(globals.state.currentSelection, undefined);
    }

<<<<<<< HEAD
=======
    globals.dispatch(Actions.maybeExpandOnlyTrackGroup({}));

>>>>>>> 5f456dbc
    // Trace Processor doesn't support the reliable range feature for JSON
    // traces.
    if (!isJsonTrace && ENABLE_CHROME_RELIABLE_RANGE_ANNOTATION_FLAG.get()) {
      const reliableRangeStart = await computeTraceReliableRangeStart(engine);
      if (reliableRangeStart > 0) {
        globals.dispatch(Actions.addAutomaticNote({
          timestamp: reliableRangeStart,
          color: '#ff0000',
          text: 'Reliable Range Start',
        }));
      }
    }

    return engineMode;
  }

  private async selectPerfSample() {
    const query = `select upid
        from perf_sample
        join thread using (utid)
        where callsite_id is not null
        order by ts desc limit 1`;
    const profile = await assertExists(this.engine).query(query);
    if (profile.numRows() !== 1) return;
    const row = profile.firstRow({upid: NUM});
    const upid = row.upid;
<<<<<<< HEAD
    const leftTs = toNs(globals.state.traceTime.startSec);
    const rightTs = toNs(globals.state.traceTime.endSec);
=======
    const leftTs = globals.state.traceTime.start;
    const rightTs = globals.state.traceTime.end;
>>>>>>> 5f456dbc
    globals.dispatch(Actions.selectPerfSamples(
        {id: 0, upid, leftTs, rightTs, type: ProfileType.PERF_SAMPLE}));
  }

  private async selectFirstHeapProfile() {
    const query = `select * from (
      select
        min(ts) AS ts,
        'heap_profile:' || group_concat(distinct heap_name) AS type,
        upid
      from heap_profile_allocation
      group by upid
      union
      select distinct graph_sample_ts as ts, 'graph' as type, upid
      from heap_graph_object)
      order by ts limit 1`;
    const profile = await assertExists(this.engine).query(query);
    if (profile.numRows() !== 1) return;
<<<<<<< HEAD
    const row = profile.firstRow({ts: NUM, type: STR, upid: NUM});
=======
    const row = profile.firstRow({ts: LONG, type: STR, upid: NUM});
>>>>>>> 5f456dbc
    const ts = row.ts;
    const type = profileType(row.type);
    const upid = row.upid;
    globals.dispatch(Actions.selectHeapProfile({id: 0, upid, ts, type}));
  }

  private async selectPendingDeeplink(link: PendingDeeplinkState) {
    const conditions = [];
    const {ts, dur} = link;

    if (ts !== undefined) {
      conditions.push(`ts = ${ts}`);
    }
    if (dur !== undefined) {
      conditions.push(`dur = ${dur}`);
    }

    if (conditions.length === 0) {
      return;
    }

    const query = `
      select
        id,
        track_id as traceProcessorTrackId,
        type
      from slice
      where ${conditions.join(' and ')}
    ;`;

    const result = await assertExists(this.engine).query(query);
    if (result.numRows() > 0) {
      const row = result.firstRow({
        id: NUM,
        traceProcessorTrackId: NUM,
        type: STR,
      });

      const id = row.traceProcessorTrackId;
      const trackId = globals.state.uiTrackIdByTraceTrackId[id];
      if (trackId === undefined) {
        return;
      }
      globals.makeSelection(Actions.selectChromeSlice({
        id: row.id,
        trackId,
        table: '',
        scroll: true,
      }));
    }
  }

  private async listTracks() {
    this.updateStatus('Loading tracks');
    const engine = assertExists<Engine>(this.engine);
    const actions = await decideTracks(this.engineId, engine);
    globals.dispatchMultiple(actions);
  }

  private async listThreads() {
    this.updateStatus('Reading thread list');
    const query = `select
        utid,
        tid,
        pid,
        ifnull(thread.name, '') as threadName,
        ifnull(
          case when length(process.name) > 0 then process.name else null end,
          thread.name) as procName,
        process.cmdline as cmdline
        from (select * from thread order by upid) as thread
        left join (select * from process order by upid) as process
        using(upid)`;
    const result = await assertExists(this.engine).query(query);
    const threads: ThreadDesc[] = [];
    const it = result.iter({
      utid: NUM,
      tid: NUM,
      pid: NUM_NULL,
      threadName: STR,
      procName: STR_NULL,
      cmdline: STR_NULL,
    });
    for (; it.valid(); it.next()) {
      const utid = it.utid;
      const tid = it.tid;
      const pid = it.pid === null ? undefined : it.pid;
      const threadName = it.threadName;
      const procName = it.procName === null ? undefined : it.procName;
      const cmdline = it.cmdline === null ? undefined : it.cmdline;
      threads.push({utid, tid, threadName, pid, procName, cmdline});
    }
    publishThreads(threads);
  }

  private async loadTimelineOverview(trace: Span<TPTime>) {
    clearOverviewData();

    const engine = assertExists<Engine>(this.engine);
    const stepSize = BigintMath.max(1n, trace.duration / 100n);
    let hasSchedOverview = false;
    for (let start = trace.start; start < trace.end; start += stepSize) {
      const progress = start - trace.start;
      const ratio = Number(progress) / Number(trace.duration);
      this.updateStatus(
<<<<<<< HEAD
        'Loading overview ' +
        `${Math.round((step + 1) / numSteps * 1000) / 10}%`);
      const startSec = traceTime.start + step * stepSec;
      const startNs = toNsFloor(startSec);
      const endSec = startSec + stepSec;
      const endNs = toNsCeil(endSec);

      // Sched overview.
      const schedResult = await engine.query(
        `select sum(dur)/${stepSec}/1e9 as load, cpu from sched ` +
        `where ts >= ${startNs} and ts < ${endNs} and utid != 0 ` +
        'group by cpu order by cpu');
=======
          'Loading overview ' +
          `${Math.round(ratio * 100)}%`);
      const end = start + stepSize;

      // Sched overview.
      const schedResult = await engine.query(
          `select cast(sum(dur) as float)/${
              stepSize} as load, cpu from sched ` +
          `where ts >= ${start} and ts < ${end} and utid != 0 ` +
          'group by cpu order by cpu');
>>>>>>> 5f456dbc
      const schedData: {[key: string]: QuantizedLoad} = {};
      const it = schedResult.iter({load: NUM, cpu: NUM});
      for (; it.valid(); it.next()) {
        const load = it.load;
        const cpu = it.cpu;
<<<<<<< HEAD
        schedData[cpu] = {startSec, endSec, load};
=======
        schedData[cpu] = {start, end, load};
>>>>>>> 5f456dbc
        hasSchedOverview = true;
      }
      publishOverviewData(schedData);
    }

    if (hasSchedOverview) {
      return;
    }

    // Slices overview.
<<<<<<< HEAD
    const traceStartNs = toNs(traceTime.start);
    const stepSecNs = toNs(stepSec);
    const sliceResult = await engine.query(`select
           bucket,
           upid,
           ifnull(sum(utid_sum) / cast(${stepSecNs} as float), 0) as load
         from thread
         inner join (
           select
             ifnull(cast((ts - ${traceStartNs})/${stepSecNs} as int), 0) as bucket,
=======
    const sliceResult = await engine.query(`select
           bucket,
           upid,
           ifnull(sum(utid_sum) / cast(${stepSize} as float), 0) as load
         from thread
         inner join (
           select
             ifnull(cast((ts - ${trace.start})/${
        stepSize} as int), 0) as bucket,
>>>>>>> 5f456dbc
             sum(dur) as utid_sum,
             utid
           from slice
           inner join thread_track on slice.track_id = thread_track.id
           group by bucket, utid
         ) using(utid)
         where upid is not null
         group by bucket, upid`);

    const slicesData: {[key: string]: QuantizedLoad[]} = {};
<<<<<<< HEAD
    const it = sliceResult.iter({bucket: NUM, upid: NUM, load: NUM});
=======
    const it = sliceResult.iter({bucket: LONG, upid: NUM, load: NUM});
>>>>>>> 5f456dbc
    for (; it.valid(); it.next()) {
      const bucket = it.bucket;
      const upid = it.upid;
      const load = it.load;

      const start = trace.start + stepSize * bucket;
      const end = start + stepSize;

      const upidStr = upid.toString();
      let loadArray = slicesData[upidStr];
      if (loadArray === undefined) {
        loadArray = slicesData[upidStr] = [];
      }
      loadArray.push({start, end, load});
    }
    publishOverviewData(slicesData);
  }

  private async cacheCurrentTrace(): Promise<string> {
    const engine = assertExists(this.engine);
    const result = await engine.query(`select str_value as uuid from metadata
                  where name = 'trace_uuid'`);
    if (result.numRows() === 0) {
      // One of the cases covered is an empty trace.
      return '';
    }
    const traceUuid = result.firstRow({uuid: STR}).uuid;
    const engineConfig = assertExists(globals.state.engine);
    assertTrue(engineConfig.id === this.engineId);
    if (!(await cacheTrace(engineConfig.source, traceUuid))) {
      // If the trace is not cacheable (cacheable means it has been opened from
      // URL or RPC) only append '?local_cache_key' to the URL, without the
      // local_cache_key value. Doing otherwise would cause an error if the tab
      // is discarded or the user hits the reload button because the trace is
      // not in the cache.
      return '';
    }
    return traceUuid;
  }

  async initialiseHelperViews() {
    const engine = assertExists<Engine>(this.engine);

    this.updateStatus('Creating annotation counter track table');
    // Create the helper tables for all the annotations related data.
    // NULL in min/max means "figure it out per track in the usual way".
    await engine.query(`
      CREATE TABLE annotation_counter_track(
        id INTEGER PRIMARY KEY,
        name STRING,
        __metric_name STRING,
        upid INTEGER,
        min_value DOUBLE,
        max_value DOUBLE
      );
    `);
    this.updateStatus('Creating annotation slice track table');
    await engine.query(`
      CREATE TABLE annotation_slice_track(
        id INTEGER PRIMARY KEY,
        name STRING,
        __metric_name STRING,
        upid INTEGER,
        group_name STRING
      );
    `);

    this.updateStatus('Creating annotation counter table');
    await engine.query(`
      CREATE TABLE annotation_counter(
        id BIGINT,
        track_id INT,
        ts BIGINT,
        value DOUBLE,
        PRIMARY KEY (track_id, ts)
      ) WITHOUT ROWID;
    `);
    this.updateStatus('Creating annotation slice table');
    await engine.query(`
      CREATE TABLE annotation_slice(
        id INTEGER PRIMARY KEY,
        track_id INT,
        ts BIGINT,
        dur BIGINT,
        thread_dur BIGINT,
        depth INT,
        cat STRING,
        name STRING,
        UNIQUE(track_id, ts)
      );
    `);


    const availableMetrics = [];
    const metricsResult = await engine.query('select name from trace_metrics');
    for (const it = metricsResult.iter({name: STR}); it.valid(); it.next()) {
      availableMetrics.push(it.name);
    }
    globals.dispatch(Actions.setAvailableMetrics({availableMetrics}));

    const availableMetricsSet = new Set<string>(availableMetrics);
    for (const [flag, metric] of FLAGGED_METRICS) {
      if (!flag.get() || !availableMetricsSet.has(metric)) {
        continue;
      }

      this.updateStatus(`Computing ${metric} metric`);
      try {
        // We don't care about the actual result of metric here as we are just
        // interested in the annotation tracks.
        await engine.computeMetric([metric]);
      } catch (e) {
        if (e instanceof QueryError) {
          publishMetricError('MetricError: ' + e.message);
          continue;
        } else {
          throw e;
        }
      }

      this.updateStatus(`Inserting data for ${metric} metric`);
      try {
        const result = await engine.query(`pragma table_info(${metric}_event)`);
        let hasSliceName = false;
        let hasDur = false;
        let hasUpid = false;
        let hasValue = false;
        let hasGroupName = false;
        const it = result.iter({name: STR});
        for (; it.valid(); it.next()) {
          const name = it.name;
          hasSliceName = hasSliceName || name === 'slice_name';
          hasDur = hasDur || name === 'dur';
          hasUpid = hasUpid || name === 'upid';
          hasValue = hasValue || name === 'value';
          hasGroupName = hasGroupName || name === 'group_name';
        }

        const upidColumnSelect = hasUpid ? 'upid' : '0 AS upid';
        const upidColumnWhere = hasUpid ? 'upid' : '0';
        const groupNameColumn =
          hasGroupName ? 'group_name' : 'NULL AS group_name';
        if (hasSliceName && hasDur) {
          await engine.query(`
            INSERT INTO annotation_slice_track(
              name, __metric_name, upid, group_name)
            SELECT DISTINCT
              track_name,
              '${metric}' as metric_name,
              ${upidColumnSelect},
              ${groupNameColumn}
            FROM ${metric}_event
            WHERE track_type = 'slice'
          `);
          await engine.query(`
            INSERT INTO annotation_slice(
              track_id, ts, dur, thread_dur, depth, cat, name
            )
            SELECT
              t.id AS track_id,
              ts,
              dur,
              NULL as thread_dur,
              0 AS depth,
              a.track_name as cat,
              slice_name AS name
            FROM ${metric}_event a
            JOIN annotation_slice_track t
            ON a.track_name = t.name AND t.__metric_name = '${metric}'
            ORDER BY t.id, ts
          `);
        }

        if (hasValue) {
          const minMax = await engine.query(`
            SELECT
              IFNULL(MIN(value), 0) as minValue,
              IFNULL(MAX(value), 0) as maxValue
            FROM ${metric}_event
            WHERE ${upidColumnWhere} != 0`);
          const row = minMax.firstRow({minValue: NUM, maxValue: NUM});
          await engine.query(`
            INSERT INTO annotation_counter_track(
              name, __metric_name, min_value, max_value, upid)
            SELECT DISTINCT
              track_name,
              '${metric}' as metric_name,
              CASE ${upidColumnWhere} WHEN 0 THEN NULL ELSE ${row.minValue} END,
              CASE ${upidColumnWhere} WHEN 0 THEN NULL ELSE ${row.maxValue} END,
              ${upidColumnSelect}
            FROM ${metric}_event
            WHERE track_type = 'counter'
          `);
          await engine.query(`
            INSERT INTO annotation_counter(id, track_id, ts, value)
            SELECT
              -1 as id,
              t.id AS track_id,
              ts,
              value
            FROM ${metric}_event a
            JOIN annotation_counter_track t
            ON a.track_name = t.name AND t.__metric_name = '${metric}'
            ORDER BY t.id, ts
          `);
        }
      } catch (e) {
        if (e instanceof QueryError) {
          publishMetricError('MetricError: ' + e.message);
        } else {
          throw e;
        }
      }
    }
  }

  private updateStatus(msg: string): void {
    globals.dispatch(Actions.updateStatus({
      msg,
      timestamp: Date.now() / 1000,
    }));
  }
}

<<<<<<< HEAD
async function computeTraceReliableRangeStart(engine: Engine): Promise<number> {
  const result =
    await engine.query(`SELECT RUN_METRIC('chrome/chrome_reliable_range.sql');
       SELECT start FROM chrome_reliable_range`);
  const bounds = result.firstRow({start: NUM});
  return bounds.start / 1e9;
}

async function computeVisibleTime(
  traceStartSec: number,
  traceEndSec: number,
  isJsonTrace: boolean,
  engine: Engine): Promise<[number, number]> {
  // if we have non-default visible state, update the visible time to it
  const previousVisibleState = globals.state.frontendLocalState.visibleState;
  if (!(previousVisibleState.startSec === defaultTraceTime.startSec &&
    previousVisibleState.endSec === defaultTraceTime.endSec) &&
    (previousVisibleState.startSec >= traceStartSec &&
      previousVisibleState.endSec <= traceEndSec)) {
    return [previousVisibleState.startSec, previousVisibleState.endSec];
  }

  // initialise visible time to the trace time bounds
  let visibleStartSec = traceStartSec;
  let visibleEndSec = traceEndSec;
=======
async function computeTraceReliableRangeStart(engine: Engine): Promise<TPTime> {
  const result =
    await engine.query(`SELECT RUN_METRIC('chrome/chrome_reliable_range.sql');
       SELECT start FROM chrome_reliable_range`);
  const bounds = result.firstRow({start: LONG});
  return bounds.start;
}

async function computeVisibleTime(
    traceStart: TPTime, traceEnd: TPTime, isJsonTrace: boolean, engine: Engine):
    Promise<Span<HighPrecisionTime>> {
  // if we have non-default visible state, update the visible time to it
  const previousVisibleState = globals.stateVisibleTime();
  const defaultTraceSpan =
      new TPTimeSpan(defaultTraceTime.start, defaultTraceTime.end);
  if (!(previousVisibleState.start === defaultTraceSpan.start &&
        previousVisibleState.end === defaultTraceSpan.end) &&
      (previousVisibleState.start >= traceStart &&
       previousVisibleState.end <= traceEnd)) {
    return HighPrecisionTimeSpan.fromTpTime(
        previousVisibleState.start, previousVisibleState.end);
  }

  // initialise visible time to the trace time bounds
  let visibleStartSec = traceStart;
  let visibleEndSec = traceEnd;
>>>>>>> 5f456dbc

  // compare start and end with metadata computed by the trace processor
  const mdTime = await engine.getTracingMetadataTimeBounds();
  // make sure the bounds hold
<<<<<<< HEAD
  if (Math.max(visibleStartSec, mdTime.start) <
    Math.min(visibleEndSec, mdTime.end)) {
    visibleStartSec =
      Math.max(visibleStartSec, mdTime.start);
    visibleEndSec = Math.min(visibleEndSec, mdTime.end);
=======
  if (BigintMath.max(visibleStartSec, mdTime.start) <
      BigintMath.min(visibleEndSec, mdTime.end)) {
    visibleStartSec = BigintMath.max(visibleStartSec, mdTime.start);
    visibleEndSec = BigintMath.min(visibleEndSec, mdTime.end);
>>>>>>> 5f456dbc
  }

  // Trace Processor doesn't support the reliable range feature for JSON
  // traces.
  if (!isJsonTrace && ENABLE_CHROME_RELIABLE_RANGE_ZOOM_FLAG.get()) {
    const reliableRangeStart = await computeTraceReliableRangeStart(engine);
<<<<<<< HEAD
    visibleStartSec = Math.max(visibleStartSec, reliableRangeStart);
  }

  return [visibleStartSec, visibleEndSec];
=======
    visibleStartSec = BigintMath.max(visibleStartSec, reliableRangeStart);
  }

  return HighPrecisionTimeSpan.fromTpTime(visibleStartSec, visibleEndSec);
>>>>>>> 5f456dbc
}<|MERGE_RESOLUTION|>--- conflicted
+++ resolved
@@ -12,10 +12,7 @@
 // See the License for the specific language governing permissions and
 // limitations under the License.
 
-<<<<<<< HEAD
-=======
 import {BigintMath} from '../base/bigint_math';
->>>>>>> 5f456dbc
 import {assertExists, assertTrue} from '../base/logging';
 import {
   Actions,
@@ -24,24 +21,15 @@
 import {cacheTrace} from '../common/cache_manager';
 import {Engine} from '../common/engine';
 import {featureFlags, Flag, PERF_SAMPLE_FLAG} from '../common/feature_flags';
-<<<<<<< HEAD
-=======
 import {
   HighPrecisionTime,
   HighPrecisionTimeSpan,
 } from '../common/high_precision_time';
->>>>>>> 5f456dbc
 import {HttpRpcEngine} from '../common/http_rpc_engine';
 import {
   getEnabledMetatracingCategories,
   isMetatracingEnabled,
 } from '../common/metatracing';
-<<<<<<< HEAD
-import {NUM, NUM_NULL, QueryError, STR, STR_NULL} from '../common/query_result';
-import {onSelectionChanged} from '../common/selection_observer';
-import {defaultTraceTime, EngineMode, ProfileType} from '../common/state';
-import {TimeSpan, toNs, toNsCeil, toNsFloor} from '../common/time';
-=======
 import {
   LONG,
   NUM,
@@ -62,7 +50,6 @@
   TPTime,
   TPTimeSpan,
 } from '../common/time';
->>>>>>> 5f456dbc
 import {resetEngineWorker, WasmEngineProxy} from '../common/wasm_engine_proxy';
 import {BottomTabList} from '../frontend/bottom_tab';
 import {
@@ -73,10 +60,7 @@
 } from '../frontend/globals';
 import {showModal} from '../frontend/modal';
 import {
-<<<<<<< HEAD
-=======
   clearOverviewData,
->>>>>>> 5f456dbc
   publishFtraceCounters,
   publishMetricError,
   publishOverviewData,
@@ -453,13 +437,8 @@
     const traceUuid = await this.cacheCurrentTrace();
 
     const traceTime = await this.engine.getTraceTimeBounds();
-<<<<<<< HEAD
-    const startSec = traceTime.start;
-    const endSec = traceTime.end;
-=======
     const start = traceTime.start;
     const end = traceTime.end;
->>>>>>> 5f456dbc
     const traceTimeState = {
       start,
       end,
@@ -495,18 +474,6 @@
       Actions.setTraceTime(traceTimeState),
     ];
 
-<<<<<<< HEAD
-    const [startVisibleTime, endVisibleTime] =
-      await computeVisibleTime(startSec, endSec, isJsonTrace, this.engine);
-    // We don't know the resolution at this point. However this will be
-    // replaced in 50ms so a guess is fine.
-    const resolution = (endVisibleTime - startVisibleTime) / 1000;
-    actions.push(Actions.setVisibleTraceTime({
-      startSec: startVisibleTime,
-      endSec: endVisibleTime,
-      lastUpdate: Date.now() / 1000,
-      resolution,
-=======
     const visibleTimeSpan = await computeVisibleTime(
         traceTime.start, traceTime.end, isJsonTrace, this.engine);
     // We don't know the resolution at this point. However this will be
@@ -517,7 +484,6 @@
       end: visibleTimeSpan.end.toTPTime(),
       lastUpdate: Date.now() / 1000,
       resolution: BigintMath.max(resolution, 1n),
->>>>>>> 5f456dbc
     }));
 
     globals.dispatchMultiple(actions);
@@ -562,15 +528,12 @@
       await this.selectPerfSample();
     }
 
-<<<<<<< HEAD
-=======
     const pendingDeeplink = globals.state.pendingDeeplink;
     if (pendingDeeplink !== undefined) {
       globals.dispatch(Actions.clearPendingDeeplink({}));
       await this.selectPendingDeeplink(pendingDeeplink);
     }
 
->>>>>>> 5f456dbc
     // If the trace was shared via a permalink, it might already have a
     // selection. Emit onSelectionChanged to ensure that the components (like
     // current selection details) react to it.
@@ -578,11 +541,8 @@
       onSelectionChanged(globals.state.currentSelection, undefined);
     }
 
-<<<<<<< HEAD
-=======
     globals.dispatch(Actions.maybeExpandOnlyTrackGroup({}));
 
->>>>>>> 5f456dbc
     // Trace Processor doesn't support the reliable range feature for JSON
     // traces.
     if (!isJsonTrace && ENABLE_CHROME_RELIABLE_RANGE_ANNOTATION_FLAG.get()) {
@@ -609,13 +569,8 @@
     if (profile.numRows() !== 1) return;
     const row = profile.firstRow({upid: NUM});
     const upid = row.upid;
-<<<<<<< HEAD
-    const leftTs = toNs(globals.state.traceTime.startSec);
-    const rightTs = toNs(globals.state.traceTime.endSec);
-=======
     const leftTs = globals.state.traceTime.start;
     const rightTs = globals.state.traceTime.end;
->>>>>>> 5f456dbc
     globals.dispatch(Actions.selectPerfSamples(
         {id: 0, upid, leftTs, rightTs, type: ProfileType.PERF_SAMPLE}));
   }
@@ -634,11 +589,7 @@
       order by ts limit 1`;
     const profile = await assertExists(this.engine).query(query);
     if (profile.numRows() !== 1) return;
-<<<<<<< HEAD
-    const row = profile.firstRow({ts: NUM, type: STR, upid: NUM});
-=======
     const row = profile.firstRow({ts: LONG, type: STR, upid: NUM});
->>>>>>> 5f456dbc
     const ts = row.ts;
     const type = profileType(row.type);
     const upid = row.upid;
@@ -744,20 +695,6 @@
       const progress = start - trace.start;
       const ratio = Number(progress) / Number(trace.duration);
       this.updateStatus(
-<<<<<<< HEAD
-        'Loading overview ' +
-        `${Math.round((step + 1) / numSteps * 1000) / 10}%`);
-      const startSec = traceTime.start + step * stepSec;
-      const startNs = toNsFloor(startSec);
-      const endSec = startSec + stepSec;
-      const endNs = toNsCeil(endSec);
-
-      // Sched overview.
-      const schedResult = await engine.query(
-        `select sum(dur)/${stepSec}/1e9 as load, cpu from sched ` +
-        `where ts >= ${startNs} and ts < ${endNs} and utid != 0 ` +
-        'group by cpu order by cpu');
-=======
           'Loading overview ' +
           `${Math.round(ratio * 100)}%`);
       const end = start + stepSize;
@@ -768,17 +705,12 @@
               stepSize} as load, cpu from sched ` +
           `where ts >= ${start} and ts < ${end} and utid != 0 ` +
           'group by cpu order by cpu');
->>>>>>> 5f456dbc
       const schedData: {[key: string]: QuantizedLoad} = {};
       const it = schedResult.iter({load: NUM, cpu: NUM});
       for (; it.valid(); it.next()) {
         const load = it.load;
         const cpu = it.cpu;
-<<<<<<< HEAD
-        schedData[cpu] = {startSec, endSec, load};
-=======
         schedData[cpu] = {start, end, load};
->>>>>>> 5f456dbc
         hasSchedOverview = true;
       }
       publishOverviewData(schedData);
@@ -789,18 +721,6 @@
     }
 
     // Slices overview.
-<<<<<<< HEAD
-    const traceStartNs = toNs(traceTime.start);
-    const stepSecNs = toNs(stepSec);
-    const sliceResult = await engine.query(`select
-           bucket,
-           upid,
-           ifnull(sum(utid_sum) / cast(${stepSecNs} as float), 0) as load
-         from thread
-         inner join (
-           select
-             ifnull(cast((ts - ${traceStartNs})/${stepSecNs} as int), 0) as bucket,
-=======
     const sliceResult = await engine.query(`select
            bucket,
            upid,
@@ -810,7 +730,6 @@
            select
              ifnull(cast((ts - ${trace.start})/${
         stepSize} as int), 0) as bucket,
->>>>>>> 5f456dbc
              sum(dur) as utid_sum,
              utid
            from slice
@@ -821,11 +740,7 @@
          group by bucket, upid`);
 
     const slicesData: {[key: string]: QuantizedLoad[]} = {};
-<<<<<<< HEAD
-    const it = sliceResult.iter({bucket: NUM, upid: NUM, load: NUM});
-=======
     const it = sliceResult.iter({bucket: LONG, upid: NUM, load: NUM});
->>>>>>> 5f456dbc
     for (; it.valid(); it.next()) {
       const bucket = it.bucket;
       const upid = it.upid;
@@ -1050,33 +965,6 @@
   }
 }
 
-<<<<<<< HEAD
-async function computeTraceReliableRangeStart(engine: Engine): Promise<number> {
-  const result =
-    await engine.query(`SELECT RUN_METRIC('chrome/chrome_reliable_range.sql');
-       SELECT start FROM chrome_reliable_range`);
-  const bounds = result.firstRow({start: NUM});
-  return bounds.start / 1e9;
-}
-
-async function computeVisibleTime(
-  traceStartSec: number,
-  traceEndSec: number,
-  isJsonTrace: boolean,
-  engine: Engine): Promise<[number, number]> {
-  // if we have non-default visible state, update the visible time to it
-  const previousVisibleState = globals.state.frontendLocalState.visibleState;
-  if (!(previousVisibleState.startSec === defaultTraceTime.startSec &&
-    previousVisibleState.endSec === defaultTraceTime.endSec) &&
-    (previousVisibleState.startSec >= traceStartSec &&
-      previousVisibleState.endSec <= traceEndSec)) {
-    return [previousVisibleState.startSec, previousVisibleState.endSec];
-  }
-
-  // initialise visible time to the trace time bounds
-  let visibleStartSec = traceStartSec;
-  let visibleEndSec = traceEndSec;
-=======
 async function computeTraceReliableRangeStart(engine: Engine): Promise<TPTime> {
   const result =
     await engine.query(`SELECT RUN_METRIC('chrome/chrome_reliable_range.sql');
@@ -1103,38 +991,22 @@
   // initialise visible time to the trace time bounds
   let visibleStartSec = traceStart;
   let visibleEndSec = traceEnd;
->>>>>>> 5f456dbc
 
   // compare start and end with metadata computed by the trace processor
   const mdTime = await engine.getTracingMetadataTimeBounds();
   // make sure the bounds hold
-<<<<<<< HEAD
-  if (Math.max(visibleStartSec, mdTime.start) <
-    Math.min(visibleEndSec, mdTime.end)) {
-    visibleStartSec =
-      Math.max(visibleStartSec, mdTime.start);
-    visibleEndSec = Math.min(visibleEndSec, mdTime.end);
-=======
   if (BigintMath.max(visibleStartSec, mdTime.start) <
       BigintMath.min(visibleEndSec, mdTime.end)) {
     visibleStartSec = BigintMath.max(visibleStartSec, mdTime.start);
     visibleEndSec = BigintMath.min(visibleEndSec, mdTime.end);
->>>>>>> 5f456dbc
   }
 
   // Trace Processor doesn't support the reliable range feature for JSON
   // traces.
   if (!isJsonTrace && ENABLE_CHROME_RELIABLE_RANGE_ZOOM_FLAG.get()) {
     const reliableRangeStart = await computeTraceReliableRangeStart(engine);
-<<<<<<< HEAD
-    visibleStartSec = Math.max(visibleStartSec, reliableRangeStart);
-  }
-
-  return [visibleStartSec, visibleEndSec];
-=======
     visibleStartSec = BigintMath.max(visibleStartSec, reliableRangeStart);
   }
 
   return HighPrecisionTimeSpan.fromTpTime(visibleStartSec, visibleEndSec);
->>>>>>> 5f456dbc
 }