--- conflicted
+++ resolved
@@ -100,13 +100,6 @@
       port
     ]);
     return chan.port2;
-<<<<<<< HEAD
-  }
-
-  get state(): State {
-    return assertExists(this._state);
-=======
->>>>>>> e76740cd
   }
 
   get state(): State {
