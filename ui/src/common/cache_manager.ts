--- conflicted
+++ resolved
@@ -18,10 +18,6 @@
  * containing it is discarded by Chrome (e.g. because the tab was not used for
  * a long time) or when the user accidentally hits reload.
  */
-<<<<<<< HEAD
-import {ignoreCacheUnactionableErrors} from './errors';
-=======
->>>>>>> 45332e04
 import {TraceArrayBufferSource, TraceSource} from './state';
 
 const TRACE_CACHE_NAME = 'cached_traces';
@@ -47,15 +43,10 @@
     const cache = await getCache();
     if (cache === undefined) return false;  // Cache storage not supported.
     return cache.delete(key);
-<<<<<<< HEAD
-  } catch (e) {
-    return ignoreCacheUnactionableErrors(e, false);
-=======
   } catch (_) {
     // TODO(288483453): Reinstate:
     // return ignoreCacheUnactionableErrors(e, false);
     return false;
->>>>>>> 45332e04
   }
 }
 
@@ -64,14 +55,9 @@
     const cache = await getCache();
     if (cache === undefined) return;  // Cache storage not supported.
     cache.put(key, value);
-<<<<<<< HEAD
-  } catch (e) {
-    ignoreCacheUnactionableErrors(e, undefined);
-=======
   } catch (_) {
     // TODO(288483453): Reinstate:
     // ignoreCacheUnactionableErrors(e, undefined);
->>>>>>> 45332e04
   }
 }
 
@@ -80,15 +66,10 @@
     const cache = await getCache();
     if (cache === undefined) return undefined;  // Cache storage not supported.
     return cache.match(key);
-<<<<<<< HEAD
-  } catch (e) {
-    return ignoreCacheUnactionableErrors(e, undefined);
-=======
   } catch (_) {
     // TODO(288483453): Reinstate:
     // ignoreCacheUnactionableErrors(e, undefined);
     return undefined;
->>>>>>> 45332e04
   }
 }
 
@@ -98,13 +79,9 @@
     if (cache === undefined) return [];  // Cache storage not supported.
     return cache.keys();
   } catch (e) {
-<<<<<<< HEAD
-    return ignoreCacheUnactionableErrors(e, []);
-=======
     // TODO(288483453): Reinstate:
     // return ignoreCacheUnactionableErrors(e, []);
     return [];
->>>>>>> 45332e04
   }
 }
 
