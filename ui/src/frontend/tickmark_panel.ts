--- conflicted
+++ resolved
@@ -19,10 +19,7 @@
 import {TRACK_SHELL_WIDTH} from './css_constants';
 import {globals} from './globals';
 import {
-<<<<<<< HEAD
-=======
   getMaxMajorTicks,
->>>>>>> bad11ba2
   TickGenerator,
   TickType,
   timeScaleForVisibleWindow,
@@ -40,12 +37,6 @@
 
     ctx.fillStyle = '#999';
     ctx.fillRect(TRACK_SHELL_WIDTH - 2, 0, 2, size.height);
-<<<<<<< HEAD
-    const relScale = timeScaleForVisibleWindow(TRACK_SHELL_WIDTH, size.width);
-    if (relScale.timeSpan.duration > 0 && relScale.widthPx > 0) {
-      for (const {type, position} of new TickGenerator(relScale)) {
-        if (type === TickType.MAJOR) ctx.fillRect(position, 0, 1, size.height);
-=======
 
     ctx.save();
     ctx.beginPath();
@@ -62,7 +53,6 @@
         if (type === TickType.MAJOR) {
           ctx.fillRect(px, 0, 1, size.height);
         }
->>>>>>> bad11ba2
       }
     }
 
