--- conflicted
+++ resolved
@@ -14,7 +14,6 @@
 
 import m from 'mithril';
 
-import {tpTimeToCode} from '../common/time';
 import {globals} from './globals';
 import {asTPTimestamp} from './sql_types';
 import {DetailsShell} from './widgets/details_shell';
@@ -31,33 +30,6 @@
         counterInfo.name !== undefined && counterInfo.value !== undefined &&
         counterInfo.delta !== undefined && counterInfo.duration !== undefined) {
       return m(
-<<<<<<< HEAD
-          '.details-panel',
-          m('.details-panel-heading', m('h2', `Counter Details`)),
-          m(
-              '.details-table',
-              [m('table',
-                 [
-                   m('tr', m('th', `Name`), m('td', `${counterInfo.name}`)),
-                   m('tr',
-                     m('th', `Start time`),
-                     m('td',
-                       `${
-                           tpTimeToCode(
-                               counterInfo.startTime -
-                               globals.state.traceTime.start)}`)),
-                   m('tr',
-                     m('th', `Value`),
-                     m('td', `${counterInfo.value.toLocaleString()}`)),
-                   m('tr',
-                     m('th', `Delta`),
-                     m('td', `${counterInfo.delta.toLocaleString()}`)),
-                   m('tr',
-                     m('th', `Duration`),
-                     m('td', `${tpTimeToCode(counterInfo.duration)}`)),
-                 ])],
-              ));
-=======
           DetailsShell,
           {title: 'Counter', description: `${counterInfo.name}`},
           m(GridLayout,
@@ -88,7 +60,6 @@
                     ),
                 )),
       );
->>>>>>> 45332e04
     } else {
       return m(DetailsShell, {title: 'Counter', description: 'Loading...'});
     }
