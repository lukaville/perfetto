--- conflicted
+++ resolved
@@ -30,10 +30,7 @@
 import {PerfettoMouseEvent} from './events';
 import {globals} from './globals';
 import {
-<<<<<<< HEAD
-=======
   getMaxMajorTicks,
->>>>>>> 5f456dbc
   TickGenerator,
   TickType,
   timeScaleForVisibleWindow,
@@ -72,11 +69,7 @@
     });
     dom.addEventListener('mouseout', () => {
       this.hoveredX = null;
-<<<<<<< HEAD
-      globals.dispatch(Actions.setHoveredNoteTimestamp({ts: -1}));
-=======
       globals.dispatch(Actions.setHoveredNoteTimestamp({ts: -1n}));
->>>>>>> 5f456dbc
     }, {passive: true});
   }
 
@@ -120,20 +113,10 @@
   }
 
   renderCanvas(ctx: CanvasRenderingContext2D, size: PanelSize) {
-<<<<<<< HEAD
-    const timeScale = globals.frontendLocalState.timeScale;
-=======
->>>>>>> 5f456dbc
     let aNoteIsHovered = false;
 
     ctx.fillStyle = '#999';
     ctx.fillRect(TRACK_SHELL_WIDTH - 2, 0, 2, size.height);
-<<<<<<< HEAD
-    const relScale = timeScaleForVisibleWindow(TRACK_SHELL_WIDTH, size.width);
-    if (relScale.timeSpan.duration > 0 && relScale.widthPx > 0) {
-      for (const {type, position} of new TickGenerator(relScale)) {
-        if (type === TickType.MAJOR) ctx.fillRect(position, 0, 1, size.height);
-=======
 
     ctx.save();
     ctx.beginPath();
@@ -151,7 +134,6 @@
         if (type === TickType.MAJOR) {
           ctx.fillRect(px, 0, 1, size.height);
         }
->>>>>>> 5f456dbc
       }
     }
 
@@ -162,11 +144,7 @@
       const timestamp = getStartTimestamp(note);
       // TODO(hjd): We should still render area selection marks in viewport is
       // *within* the area (e.g. both lhs and rhs are out of bounds).
-<<<<<<< HEAD
-      if ((note.noteType !== 'AREA' && !timeScale.timeInBounds(timestamp)) ||
-=======
       if ((note.noteType !== 'AREA' && !span.contains(timestamp)) ||
->>>>>>> 5f456dbc
           (note.noteType === 'AREA' &&
            !span.contains(globals.state.areas[note.areaId].end) &&
            !span.contains(globals.state.areas[note.areaId].start))) {
@@ -212,26 +190,15 @@
     // A real note is hovered so we don't need to see the preview line.
     // TODO(hjd): Change cursor to pointer here.
     if (aNoteIsHovered) {
-<<<<<<< HEAD
-      globals.dispatch(Actions.setHoveredNoteTimestamp({ts: -1}));
-=======
       globals.dispatch(Actions.setHoveredNoteTimestamp({ts: -1n}));
->>>>>>> 5f456dbc
     }
 
     // View preview note flag when hovering on notes panel.
     if (!aNoteIsHovered && this.hoveredX !== null) {
-<<<<<<< HEAD
-      const timestamp = timeScale.pxToTime(this.hoveredX);
-      if (timeScale.timeInBounds(timestamp)) {
-        globals.dispatch(Actions.setHoveredNoteTimestamp({ts: timestamp}));
-        const x = timeScale.timeToPx(timestamp);
-=======
       const timestamp = visibleTimeScale.pxToHpTime(this.hoveredX).toTPTime();
       if (span.contains(timestamp)) {
         globals.dispatch(Actions.setHoveredNoteTimestamp({ts: timestamp}));
         const x = visibleTimeScale.tpTimeToPx(timestamp);
->>>>>>> 5f456dbc
         const left = Math.floor(x + TRACK_SHELL_WIDTH);
         this.drawFlag(ctx, left, size.height, '#aaa', /* fill */ true);
       }
@@ -268,11 +235,7 @@
 
     // Start line after track shell section, join triangles.
     const startDraw = Math.max(
-<<<<<<< HEAD
-        x, globals.frontendLocalState.timeScale.startPx + TRACK_SHELL_WIDTH);
-=======
         x, globals.frontendLocalState.windowSpan.start + TRACK_SHELL_WIDTH);
->>>>>>> 5f456dbc
     ctx.beginPath();
     ctx.moveTo(startDraw, topOffset);
     ctx.lineTo(xEnd, topOffset);
@@ -362,12 +325,7 @@
     if (note === undefined) {
       return m('.', `No Note with id ${this.config.id}`);
     }
-<<<<<<< HEAD
-    const startTime =
-        getStartTimestamp(note) - globals.state.traceTime.startSec;
-=======
     const startTime = getStartTimestamp(note) - globals.state.traceTime.start;
->>>>>>> 5f456dbc
     return m(
         '.notes-editor-panel',
         m('.notes-editor-panel-heading-bar',
