// Copyright (C) 2018 The Android Open Source Project
//
// Licensed under the Apache License, Version 2.0 (the "License");
// you may not use this file except in compliance with the License.
// You may obtain a copy of the License at
//
//      http://www.apache.org/licenses/LICENSE-2.0
//
// Unless required by applicable law or agreed to in writing, software
// distributed under the License is distributed on an "AS IS" BASIS,
// WITHOUT WARRANTIES OR CONDITIONS OF ANY KIND, either express or implied.
// See the License for the specific language governing permissions and
// limitations under the License.

@import "widgets/theme";
@import "typefaces";
@import "fonts";

:root {
  --sidebar-width: 230px;
  --topbar-height: 44px;
  --monospace-font: "Roboto Mono", monospace;
  --track-shell-width: 250px;
  --track-border-color: #00000025;
  --anim-easing: cubic-bezier(0.4, 0, 0.2, 1);
  --selection-stroke-color: #00344596;
  --selection-fill-color: #8398e64d;
  --overview-timeline-non-visible-color: #c8c8c8cc;
  --details-content-height: 280px;
}

@mixin transition($time: 0.1s) {
  transition: opacity $time ease, color $time ease, background-color $time ease,
    border-color $time ease, width $time ease, height $time ease,
    max-width $time ease, max-height $time ease, margin $time ease,
    transform $time ease, box-shadow $time ease, border-radius $time ease;
}

@mixin material-icon($content) {
  @include icon;
  content: $content;
}

@mixin track_shell_title() {
  font-size: 14px;
  max-height: 30px;
  overflow: hidden;
  text-align: left;
  overflow-wrap: break-word;
  font-family: "Roboto Condensed", sans-serif;
  font-weight: 300;
<<<<<<< HEAD
  letter-spacing: -0.5px;
=======
  line-break: anywhere;
>>>>>>> bad11ba2
}

* {
  box-sizing: border-box;
  -webkit-tap-highlight-color: transparent;
  touch-action: none;
}

html {
  font-family: Roboto, verdana, sans-serif;
  height: 100%;
  width: 100%;
}

html,
body,
body > main {
  height: 100%;
  width: 100%;
  padding: 0;
  margin: 0;
  overscroll-behavior: none;
  overflow: hidden;
}

pre,
code {
  font-family: var(--monospace-font);
}

// This is to minimize Mac vs Linux Chrome Headless rendering differences
// when running UI intergrationtests via puppeteer.
body.testing {
  -webkit-font-smoothing: antialiased !important;
  font-kerning: none !important;
}

h1,
h2,
h3 {
  font-family: inherit;
  font-size: inherit;
  font-weight: inherit;
  padding: 0;
  margin: 0;
}
table {
  user-select: text;
}

body > main {
  display: grid;
  grid-template-areas:
    "sidebar topbar"
    "sidebar alerts"
    "sidebar page";
  grid-template-rows: auto auto 1fr;
  grid-template-columns: auto 1fr;
  color: #121212;
  overflow: hidden;
}

body.filedrag::after {
  content: "Drop the trace file to open it";
  position: fixed;
  z-index: 99;
  top: 0;
  left: 0;
  right: 0;
  bottom: 0;
  border: 10px dashed #404854;
  text-align: center;
  font-size: 3rem;
  line-height: 100vh;
  color: #333;
  background: rgba(255, 255, 255, 0.5);
}

button {
  background: none;
  color: inherit;
  border: none;
  padding: 0;
  font: inherit;
  cursor: pointer;
  outline: inherit;
}

button.close {
  font-family: var(--monospace-font);
}

.full-page-loading-screen {
  position: absolute;
  width: 100%;
  height: 100%;
  display: flex;
  justify-content: center;
  align-items: center;
  flex-direction: row;
  background: #3e4a5a url("assets/logo-3d.png") no-repeat fixed center;
}

.page {
  grid-area: page;
  position: relative;
  display: flex;
  flex-direction: column;
  overflow: hidden;
}

.split-panel {
  flex: 1;
  display: flex;
  flex-flow: row;
  position: relative;
  overflow: hidden;
}

.alerts {
  grid-area: alerts;
  background-color: #f2f2f2;
  > div {
    font-family: "Roboto", sans-serif;
    font-weight: 400;
    letter-spacing: 0.25px;
    padding: 1rem;
    display: flex;
    justify-content: space-between;
    align-items: center;
    button {
      width: 24px;
      height: 24px;
    }
  }
}

.query-table-container {
  width: 100%;
}

@mixin table-font-size {
  font-size: 14px;
  line-height: 18px;
}

$table-hover-color: hsl(214, 22%, 90%);

$table-border-color: rgba(60, 76, 92, 0.4);

$bottom-tab-padding: 10px;

@mixin table-component {
  @include bottom-panel-font;
  @include table-font-size;

  width: 100%;
  border-collapse: collapse;

  thead {
    font-weight: normal;
  }

  tr:hover td {
    background-color: $table-hover-color;
  }

  tr.header {
    border-bottom: 1px solid $table-border-color;
    text-align: center;
  }

  td {
    padding: 2px 1px;

    i.material-icons {
      // Shrink the icons inside the table cells to increase the information
      // density a little bit.
      font-size: 16px;
    }
  }
}

.generic-table {
  @include table-component;
}

.pivot-table {
  @include table-component;

  thead,
  i {
    cursor: pointer;
  }
  td.first {
    border-left: 1px solid $table-border-color;
    padding-left: 6px;
  }
  thead td.reorderable-cell {
    cursor: grab;
  }
  .disabled {
    cursor: default;
  }
  .indent {
    display: inline-block;
    // 16px is the width of expand_more/expand_less icon to pad out cells
    // without the button
    width: 16px;
  }
  strong {
    font-weight: 400;
  }
}

.query-table {
  width: 100%;
  font-size: 14px;
  border: 0;
  thead td {
    position: sticky;
    top: 0;
    background-color: hsl(214, 22%, 90%);
    color: #262f3c;
    text-align: center;
    padding: 1px 3px;
    border-style: solid;
    border-color: #fff;
    border-right-width: 1px;
    border-left-width: 1px;
  }
  tbody tr {
    @include transition();
    background-color: hsl(214, 22%, 100%);
    font-family: var(--monospace-font);
    &:nth-child(even) {
      background-color: hsl(214, 22%, 95%);
<<<<<<< HEAD
    }
    td:first-child {
      padding-left: 5px;
    }
    td:last-child {
      padding-right: 5px;
    }
    &:hover {
      background-color: hsl(214, 22%, 90%);
    }
=======
    }
    td:first-child {
      padding-left: 5px;
    }
    td:last-child {
      padding-right: 5px;
    }
    &:hover {
      background-color: hsl(214, 22%, 90%);
    }
>>>>>>> bad11ba2
    &[clickable] {
      cursor: pointer;
    }
  }
}

.query-error {
  padding: 20px 10px;
  color: hsl(-10, 50%, 50%);
  font-family: "Roboto Condensed", sans-serif;
  font-weight: 300;
}

.dropdown {
  display: inline-block;
  position: relative;
}

.dropdown-button {
  cursor: pointer;
}

.popup-menu {
  position: absolute;
  background-color: white;
  right: 0;
  box-shadow: 0 0 4px 0 #999;
  /* TODO(hjd): Reduce and make z-index use sensible. */
  z-index: 1000;

  &.closed {
    display: none;
  }

  &.opened {
    display: block;
  }

  button.open-menu {
    border-radius: 0;
    margin: 0;
    height: auto;
    background: transparent;
    color: #111;
    font-size: 12px;
    padding: 0.4em 1em;
    white-space: nowrap;
    width: 100%;
    text-align: right;
    line-height: 1;
    display: block; // Required in order for inherited white-space property not
    // to screw up vertical rendering of the popup menu items.

    &:hover {
      background: #c7d0db;
    }
  }

  .nested-menu {
    padding-right: 1em;
  }
}

.track {
  display: grid;
  grid-template-columns: auto 1fr;
  grid-template-rows: 1fr 0;

  &::after {
    display: block;
    content: "";
    grid-column: 1 / span 2;
    border-top: 1px solid var(--track-border-color);
    margin-top: -1px;
    z-index: 2;
  }

  .track-shell {
    @include transition();
    padding-left: 10px;
    display: grid;
    cursor: grab;
    grid-template-areas: "title buttons";
    grid-template-columns: 1fr auto;
    align-items: center;
    width: var(--track-shell-width);
    background: #fff;
    border-right: 1px solid #c7d0db;
<<<<<<< HEAD
=======
    overflow: hidden;
>>>>>>> bad11ba2

    &.drag {
      background-color: #eee;
      box-shadow: 0 4px 12px -4px #999 inset;
    }
    &.drop-before {
      box-shadow: 0 4px 2px -1px hsl(213, 40%, 50%) inset;
    }
    &.drop-after {
      box-shadow: 0 -4px 2px -1px hsl(213, 40%, 50%) inset;
    }

    &.selected {
      background-color: #ebeef9;
    }

    &.alternating-thread-track {
      background: hsl(214, 22%, 95%);
    }

    .chip {
      background-color: #bed6ff;
      border-radius: $pf-border-radius;
      font-size: smaller;
      padding: 0 0.1rem;
      margin-left: 1ch;
    }

    h1 {
      grid-area: title;
      color: hsl(213, 22%, 30%);
      @include track_shell_title();
    }
    .track-buttons {
      grid-area: buttons;
      display: flex;
      height: 100%;
      align-items: center;
    }
    .track-button {
      @include transition();
      color: rgb(60, 86, 136);
      cursor: pointer;
      width: 22px;
      font-size: 18px;
      opacity: 0;
    }

    .track-button.show {
      opacity: 1;
    }
    .track-button.full-height {
      display: flex;
      height: 100%;
      align-items: center;
      justify-content: center;

      &:hover {
        background-color: #ebeef9;
      }
    }

    &:hover .track-button {
      opacity: 1;
    }
    &.flash {
      background-color: #ffe263;
    }
  }
}

.scrolling-panel-container {
  position: relative;
  overflow-x: hidden;
  overflow-y: scroll; // Always show vertical scrollbar
  flex: 1 1 auto;
  will-change: transform; // Force layer creation.
  display: grid;
  grid-template-columns: 1fr;
  grid-template-rows: 1fr;
  grid-template-areas: "space";
}

.details-panel-container {
  box-shadow: #0000003b 0px 0px 3px 1px;
  position: relative;
  overflow-x: hidden;
  overflow-y: auto;
  flex: 1 1 auto;
  // TODO(hjd): This causes the sticky header to flicker when scrolling.
  // Is will-change necessary in the details panel?
  // will-change: transform;
  display: grid;
  grid-template-columns: 1fr;
  grid-template-rows: 1fr;
  grid-template-areas: "space";
}

.pinned-panel-container {
  position: relative;
  // Override top level overflow: hidden so height of this flex item can be
  // its content height.
  overflow: visible;
  box-shadow: 1px 3px 15px rgba(23, 32, 44, 0.3);
  z-index: 2;
  display: grid;
  grid-template-columns: 1fr;
  grid-template-rows: 1fr;
  grid-template-areas: "space";
}

// In the scrolling case, since the canvas is overdrawn and continuously
// repositioned, we need the canvas to be in a div with overflow hidden and
// height equaling the total height of the content to prevent scrolling
// height from growing.
.scroll-limiter {
  position: relative;
  grid-area: space;
  overflow: hidden;
}

canvas.main-canvas {
  z-index: -1;
}

.panels {
  grid-area: space;
  user-select: none;
}

.panel {
  position: relative; // Otherwise canvas covers panel dom.

  &.sticky {
    position: sticky;
    z-index: 3;
    top: 0;
    background-color: hsl(215, 22%, 19%);
  }
}

.pan-and-zoom-content {
  flex: 1;
  position: relative;
  display: flex;
  flex-flow: column nowrap;
}

.overview-timeline {
  height: 70px;
}

.time-axis-panel {
  height: 12px;
}

.tickbar {
  height: 5px;
}

.notes-panel {
  height: 20px;
}

.x-scrollable {
  overflow-x: auto;
}

header.overview {
  display: flex;
  align-content: baseline;
  background-color: hsl(213, 22%, 82%);
  color: hsl(213, 22%, 20%);
  font-family: "Roboto Condensed", sans-serif;
  font-size: 15px;
  font-weight: 400;
  padding: 4px 10px;
  vertical-align: middle;
  border-color: hsl(213, 22%, 75%);
  border-style: solid;
  border-width: 1px 0;
  .code {
    font-family: var(--monospace-font);
    font-size: 12px;
    margin-left: 10px;
    color: hsl(213, 22%, 40%);
  }
  span {
    white-space: nowrap;
  }
  span.code {
    text-overflow: ellipsis;
    max-width: 50vw;
    overflow: hidden;
  }
  span.spacer {
    flex-grow: 1;
  }
}

.text-select {
  user-select: text;
}

button.query-ctrl {
  background: #262f3c;
  color: white;
  border-radius: 10px;
  font-size: 10px;
  height: 18px;
  line-height: 18px;
  min-width: 7em;
  margin: auto 0 auto 1rem;
}

.debug-panel-border {
  position: absolute;
  top: 0;
  height: 100%;
  width: 100%;
  border: 1px solid rgba(69, 187, 73, 0.5);
  pointer-events: none;
}

.perf-stats {
  --stroke-color: hsl(217, 39%, 94%);
  position: fixed;
  bottom: 0;
  left: 0;
  width: 600px;
  color: var(--stroke-color);
  font-family: var(--monospace-font);
  padding: 10px 24px;
  z-index: 100;
  background-color: rgba(27, 28, 29, 0.9);
  button {
    text-decoration: underline;
    color: hsl(45, 100%, 48%);
    &:hover {
      color: hsl(6, 70%, 53%);
    }
  }
  .close-button {
    position: absolute;
    right: 20px;
    top: 10px;
    width: 20px;
    height: 20px;
    color: var(--stroke-color);
  }
  & > section {
    padding: 5px;
    border-bottom: 1px solid var(--stroke-color);
  }
  div {
    margin: 2px 0;
  }
  table,
  td,
  th {
    border: 1px solid var(--stroke-color);
    text-align: center;
    padding: 4px;
    margin: 4px 0;
  }
  table {
    border-collapse: collapse;
  }
}

.track-group-panel {
  --collapsed-background: hsla(190, 49%, 97%, 1);
  --collapsed-transparent: hsla(190, 49%, 97%, 0);
  --expanded-background: hsl(215, 22%, 19%);
  --expanded-transparent: hsl(215, 22%, 19%, 0);
  display: grid;
  grid-template-columns: auto 1fr;
  grid-template-rows: 1fr;
  transition: background-color 0.4s, color 0.4s;
  height: 40px;
  &::after {
    display: block;
    content: "";
    grid-column: 1 / span 2;
    border-top: 1px solid var(--track-border-color);
    margin-top: -1px;
  }
  &[collapsed="true"] {
    background-color: var(--collapsed-transparent);
    .shell {
      border-right: 1px solid #c7d0db;
      background-color: var(--collapsed-background);
    }
    .track-button {
      color: rgb(60, 86, 136);
    }
  }
  &[collapsed="false"] {
    background-color: var(--expanded-transparent);
    color: white;
    font-weight: bold;
    .shell.flash {
      color: #121212;
    }
    .track-button {
      color: white;
    }
    span.chip {
      color: #121212;
    }
  }
  .shell {
    padding: 4px 4px;
    display: grid;
    grid-template-areas: "fold-button title check";
    grid-template-columns: 28px 1fr 20px;
    align-items: center;
    line-height: 1;
    width: var(--track-shell-width);
    min-height: 40px;
    transition: background-color 0.4s;

    .track-title {
      user-select: text;
    }

    .track-subtitle {
      font-size: 0.6rem;
      font-weight: normal;
      overflow: hidden;
      white-space: nowrap;
      text-overflow: ellipsis;
      // Maximum width according to grid-template-columns value for .shell
      width: calc(var(--track-shell-width) - 56px);
    }

    .chip {
      background-color: #bed6ff;
      border-radius: 3px;
      font-size: smaller;
      padding: 0 0.1rem;
      margin-left: 1ch;
    }

    .title-wrapper {
      grid-area: title;
      overflow: hidden;
    }
    h1 {
      @include track_shell_title();
    }
    .fold-button {
      grid-area: fold-button;
    }
    .track-button {
      font-size: 20px;
    }
    &:hover {
      cursor: pointer;
      .fold-button {
        color: hsl(45, 100%, 48%);
      }
    }
    &.flash {
      background-color: #ffe263;
    }
    &.selected {
      background-color: #ebeef9;
    }
  }
  .track-content {
    display: grid;
    span {
      @include track_shell_title();
      align-self: center;
    }
  }
}

.time-selection-panel {
  height: 10px;
}

.cookie-consent {
  position: absolute;
  z-index: 10;
  left: 10px;
  bottom: 10px;
  width: 550px;
  background-color: #19212b;
  font-size: 14px;
  color: rgb(180, 183, 186);
  border-radius: 5px;
  padding: 20px;

  .buttons {
    display: flex;
    justify-content: flex-end;
    margin-top: 10px;
    font-size: 15px;
  }

  button {
    padding: 10px;
    border-radius: 3px;
    color: #fff;
    margin-left: 5px;
    a {
      text-decoration: none;
      color: #fff;
    }
  }
  button:hover {
    background-color: #373f4b;
    cursor: pointer;
  }
}

.disallow-selection {
  user-select: none;
}

.pivot-table {
  user-select: text;
  padding: $bottom-tab-padding;

  button.mode-button {
    border-radius: 10px;
    padding: 7px;
    margin: 5px;
    background-color: #c7d0db;
  }

  &.query-error {
    color: red;
  }

  .total-values {
    text-align: right;
    padding-right: 10px;
  }

  .empty-result {
    padding: 10px;
  }

  td.menu {
    text-align: left;
  }

  td {
    // In context menu icon to go on a separate line.
    // In regular pivot table cells, avoids wrapping the icon spacer to go on
    // a separate line.
    white-space: pre;
  }
}

.name-completion {
  input {
    width: 90%;
  }
  min-height: 20vh;
  min-width: 30vw;

  .arguments-popup-sizer {
    color: transparent;
    user-select: none;
    height: 0;
  }
}

.reorderable-cell {
  &.dragged {
    color: gray;
  }

  &.highlight-left {
    background: linear-gradient(90deg, $table-border-color, transparent 20%);
  }

  &.highlight-right {
    background: linear-gradient(270deg, $table-border-color, transparent 20%);
  }
}

.history-item {
  border-bottom: 1px solid hsl(213, 22%, 75%);
  padding: 0.25em 0.5em;
  max-height: 150px;
  overflow-y: auto;

  pre {
    font-size: 10pt;
    margin: 0;
    overflow-x: auto;
  }

  &:hover .history-item-buttons {
    visibility: visible;
  }
}

.history-item-buttons {
  position: sticky;
  float: right;
  top: 0;
  visibility: hidden;

  button {
    margin: 0 0.5rem;

    i.material-icons,
    i.material-icons-filled {
      font-size: 18px;
    }
  }
}

.context-wrapper {
  white-space: nowrap;

  i.material-icons {
    margin-left: 0;
  }
}<|MERGE_RESOLUTION|>--- conflicted
+++ resolved
@@ -49,11 +49,7 @@
   overflow-wrap: break-word;
   font-family: "Roboto Condensed", sans-serif;
   font-weight: 300;
-<<<<<<< HEAD
-  letter-spacing: -0.5px;
-=======
   line-break: anywhere;
->>>>>>> bad11ba2
 }
 
 * {
@@ -291,7 +287,6 @@
     font-family: var(--monospace-font);
     &:nth-child(even) {
       background-color: hsl(214, 22%, 95%);
-<<<<<<< HEAD
     }
     td:first-child {
       padding-left: 5px;
@@ -302,18 +297,6 @@
     &:hover {
       background-color: hsl(214, 22%, 90%);
     }
-=======
-    }
-    td:first-child {
-      padding-left: 5px;
-    }
-    td:last-child {
-      padding-right: 5px;
-    }
-    &:hover {
-      background-color: hsl(214, 22%, 90%);
-    }
->>>>>>> bad11ba2
     &[clickable] {
       cursor: pointer;
     }
@@ -402,10 +385,7 @@
     width: var(--track-shell-width);
     background: #fff;
     border-right: 1px solid #c7d0db;
-<<<<<<< HEAD
-=======
     overflow: hidden;
->>>>>>> bad11ba2
 
     &.drag {
       background-color: #eee;
