/*
 * Copyright (C) 2017 The Android Open Source Project
 *
 * Licensed under the Apache License, Version 2.0 (the "License");
 * you may not use this file except in compliance with the License.
 * You may obtain a copy of the License at
 *
 *      http://www.apache.org/licenses/LICENSE-2.0
 *
 * Unless required by applicable law or agreed to in writing, software
 * distributed under the License is distributed on an "AS IS" BASIS,
 * WITHOUT WARRANTIES OR CONDITIONS OF ANY KIND, either express or implied.
 * See the License for the specific language governing permissions and
 * limitations under the License.
 */

#include "src/traced/probes/ftrace/ftrace_controller.h"

#include <fcntl.h>
#include <stdint.h>
#include <string.h>
#include <sys/stat.h>
#include <sys/types.h>
#include <sys/wait.h>
#include <unistd.h>

#include <string>

#include "perfetto/base/build_config.h"
#include "perfetto/base/logging.h"
#include "perfetto/base/time.h"
#include "perfetto/ext/base/file_utils.h"
#include "perfetto/ext/base/metatrace.h"
#include "perfetto/ext/base/string_utils.h"
#include "perfetto/ext/tracing/core/trace_writer.h"
#include "src/kallsyms/kernel_symbol_map.h"
#include "src/kallsyms/lazy_kernel_symbolizer.h"
#include "src/traced/probes/ftrace/atrace_hal_wrapper.h"
#include "src/traced/probes/ftrace/cpu_reader.h"
#include "src/traced/probes/ftrace/cpu_stats_parser.h"
#include "src/traced/probes/ftrace/event_info.h"
#include "src/traced/probes/ftrace/ftrace_config_muxer.h"
#include "src/traced/probes/ftrace/ftrace_data_source.h"
#include "src/traced/probes/ftrace/ftrace_metadata.h"
#include "src/traced/probes/ftrace/ftrace_procfs.h"
#include "src/traced/probes/ftrace/ftrace_stats.h"
#include "src/traced/probes/ftrace/proto_translation_table.h"
#include "src/traced/probes/ftrace/vendor_tracepoints.h"

namespace perfetto {
namespace {

constexpr int kDefaultDrainPeriodMs = 100;
constexpr int kMinDrainPeriodMs = 1;
constexpr int kMaxDrainPeriodMs = 1000 * 60;

// Read at most this many pages of data per cpu per read task. If we hit this
// limit on at least one cpu, we stop and repost the read task, letting other
// tasks get some cpu time before continuing reading.
constexpr size_t kMaxPagesPerCpuPerReadTick = 256;  // 1 MB per cpu

// When reading and parsing data for a particular cpu, we do it in batches of
// this many pages. In other words, we'll read up to
// |kParsingBufferSizePages| into memory, parse them, and then repeat if we
// still haven't caught up to the writer. A working set of 32 pages is 128k of
// data, which should fit in a typical L2D cache. Furthermore, the batching
// limits the memory usage of traced_probes.
//
// TODO(rsavitski): consider making buffering & parsing page counts independent,
// should be a single counter in the cpu_reader, similar to lost_events case.
constexpr size_t kParsingBufferSizePages = 32;

uint32_t ClampDrainPeriodMs(uint32_t drain_period_ms) {
  if (drain_period_ms == 0) {
    return kDefaultDrainPeriodMs;
  }
  if (drain_period_ms < kMinDrainPeriodMs ||
      kMaxDrainPeriodMs < drain_period_ms) {
    PERFETTO_LOG("drain_period_ms was %u should be between %u and %u",
                 drain_period_ms, kMinDrainPeriodMs, kMaxDrainPeriodMs);
    return kDefaultDrainPeriodMs;
  }
  return drain_period_ms;
}

bool WriteToFile(const char* path, const char* str) {
  auto fd = base::OpenFile(path, O_WRONLY);
  if (!fd)
    return false;
  const size_t str_len = strlen(str);
  return base::WriteAll(*fd, str, str_len) == static_cast<ssize_t>(str_len);
}

bool ClearFile(const char* path) {
  auto fd = base::OpenFile(path, O_WRONLY | O_TRUNC);
  return !!fd;
}

std::optional<int64_t> ReadFtraceNowTs(const base::ScopedFile& cpu_stats_fd) {
  PERFETTO_CHECK(cpu_stats_fd);

  char buf[512];
  ssize_t res = PERFETTO_EINTR(pread(*cpu_stats_fd, buf, sizeof(buf) - 1, 0));
  if (res <= 0)
    return std::nullopt;
  buf[res] = '\0';

  FtraceCpuStats stats{};
  DumpCpuStats(buf, &stats);
  return static_cast<int64_t>(stats.now_ts * 1000 * 1000 * 1000);
}

std::map<std::string, std::vector<GroupAndName>> GetAtraceVendorEvents(
    FtraceProcfs* tracefs) {
#if PERFETTO_BUILDFLAG(PERFETTO_OS_ANDROID)
  if (base::FileExists(vendor_tracepoints::kCategoriesFile)) {
    std::map<std::string, std::vector<GroupAndName>> vendor_evts;
    base::Status status =
        vendor_tracepoints::DiscoverAccessibleVendorTracepointsWithFile(
            vendor_tracepoints::kCategoriesFile, &vendor_evts, tracefs);
    if (!status.ok()) {
      PERFETTO_ELOG("Cannot load vendor categories: %s", status.c_message());
    }
    return vendor_evts;
  } else {
    AtraceHalWrapper hal;
    return vendor_tracepoints::DiscoverVendorTracepointsWithHal(&hal, tracefs);
  }
#else
  base::ignore_result(tracefs);
  return {};
#endif
}

}  // namespace

// Method of last resort to reset ftrace state.
// We don't know what state the rest of the system and process is so as far
// as possible avoid allocations.
bool HardResetFtraceState() {
  for (const char* const* item = FtraceProcfs::kTracingPaths; *item; ++item) {
    std::string prefix(*item);
    PERFETTO_CHECK(base::EndsWith(prefix, "/"));
    bool res = true;
    res &= WriteToFile((prefix + "tracing_on").c_str(), "0");
    res &= WriteToFile((prefix + "buffer_size_kb").c_str(), "4");
    // Not checking success because these files might not be accessible on
    // older or release builds of Android:
    WriteToFile((prefix + "events/enable").c_str(), "0");
    WriteToFile((prefix + "events/raw_syscalls/filter").c_str(), "0");
    WriteToFile((prefix + "current_tracer").c_str(), "nop");
    res &= ClearFile((prefix + "trace").c_str());
    if (res)
      return true;
  }
  return false;
}

// static
std::unique_ptr<FtraceController> FtraceController::Create(
    base::TaskRunner* runner,
    Observer* observer) {
  std::unique_ptr<FtraceProcfs> ftrace_procfs =
      FtraceProcfs::CreateGuessingMountPoint("");
  if (!ftrace_procfs)
    return nullptr;

  std::unique_ptr<ProtoTranslationTable> table = ProtoTranslationTable::Create(
      ftrace_procfs.get(), GetStaticEventInfo(), GetStaticCommonFieldsInfo());
  if (!table)
    return nullptr;

  std::map<std::string, std::vector<GroupAndName>> vendor_evts =
      GetAtraceVendorEvents(ftrace_procfs.get());

  SyscallTable syscalls = SyscallTable::FromCurrentArch();

<<<<<<< HEAD
  std::unique_ptr<FtraceConfigMuxer> muxer =
      std::unique_ptr<FtraceConfigMuxer>(new FtraceConfigMuxer(
          ftrace_procfs.get(), table.get(), std::move(syscalls), vendor_evts));
=======
  auto muxer = std::make_unique<FtraceConfigMuxer>(
      ftrace_procfs.get(), table.get(), std::move(syscalls), vendor_evts);
>>>>>>> 45332e04
  return std::unique_ptr<FtraceController>(
      new FtraceController(std::move(ftrace_procfs), std::move(table),
                           std::move(muxer), runner, observer));
}

FtraceController::FtraceController(std::unique_ptr<FtraceProcfs> ftrace_procfs,
                                   std::unique_ptr<ProtoTranslationTable> table,
                                   std::unique_ptr<FtraceConfigMuxer> muxer,
                                   base::TaskRunner* task_runner,
                                   Observer* observer)
    : task_runner_(task_runner),
      observer_(observer),
<<<<<<< HEAD
      symbolizer_(new LazyKernelSymbolizer()),
      primary_(std::move(ftrace_procfs), std::move(table), std::move(muxer)),
      ftrace_clock_snapshot_(new FtraceClockSnapshot()),
=======
      primary_(std::move(ftrace_procfs), std::move(table), std::move(muxer)),
>>>>>>> 45332e04
      weak_factory_(this) {}

FtraceController::~FtraceController() {
  while (!data_sources_.empty()) {
    RemoveDataSource(*data_sources_.begin());
  }
  PERFETTO_DCHECK(data_sources_.empty());
  PERFETTO_DCHECK(primary_.started_data_sources.empty());
  PERFETTO_DCHECK(primary_.per_cpu.empty());
  PERFETTO_DCHECK(secondary_instances_.empty());
}

uint64_t FtraceController::NowMs() const {
  return static_cast<uint64_t>(base::GetWallTimeMs().count());
}

void FtraceController::StartIfNeeded(FtraceInstanceState* instance) {
  using FtraceClock = protos::pbzero::FtraceClock;
  if (instance->started_data_sources.size() > 1)
    return;

  // Lazily allocate the memory used for reading & parsing ftrace. In the case
  // of multiple ftrace instances, this might already be valid.
  if (!parsing_mem_.IsValid()) {
    parsing_mem_ =
        base::PagedMemory::Allocate(base::kPageSize * kParsingBufferSizePages);
  }

  PERFETTO_DCHECK(instance->per_cpu.empty());
  size_t num_cpus = instance->ftrace_procfs->NumberOfCpus();
<<<<<<< HEAD
=======
  const auto ftrace_clock = instance->ftrace_config_muxer->ftrace_clock();
>>>>>>> 45332e04
  instance->per_cpu.clear();
  instance->per_cpu.reserve(num_cpus);
  size_t period_page_quota =
      instance->ftrace_config_muxer->GetPerCpuBufferSizePages();
  for (size_t cpu = 0; cpu < num_cpus; cpu++) {
<<<<<<< HEAD
    auto reader = std::unique_ptr<CpuReader>(
        new CpuReader(cpu, instance->table.get(), symbolizer_.get(),
                      ftrace_clock_snapshot_.get(),
                      instance->ftrace_procfs->OpenPipeForCpu(cpu)));
=======
    auto reader = std::make_unique<CpuReader>(
        cpu, instance->ftrace_procfs->OpenPipeForCpu(cpu),
        instance->table.get(), &symbolizer_, ftrace_clock,
        &ftrace_clock_snapshot_);
>>>>>>> 45332e04
    instance->per_cpu.emplace_back(std::move(reader), period_page_quota);
  }

  // Special case for primary instance: if not using the boot clock, take
  // manual clock snapshots so that the trace parser can do a best effort
  // conversion back to boot. This is primarily for old kernels that predate
  // boot support, and therefore default to "global" clock.
<<<<<<< HEAD
  if (instance == &primary_ && instance->ftrace_config_muxer->ftrace_clock() !=
                                   FtraceClock::FTRACE_CLOCK_UNSPECIFIED) {
=======
  if (instance == &primary_ &&
      ftrace_clock != FtraceClock::FTRACE_CLOCK_UNSPECIFIED) {
>>>>>>> 45332e04
    cpu_zero_stats_fd_ = primary_.ftrace_procfs->OpenCpuStats(0 /* cpu */);
    MaybeSnapshotFtraceClock();
  }

  // Start a new repeating read task (even if there is already one posted due
  // to a different ftrace instance). Any old tasks will stop due to generation
  // checks.
  auto generation = ++generation_;
  auto drain_period_ms = GetDrainPeriodMs();
  auto weak_this = weak_factory_.GetWeakPtr();
  task_runner_->PostDelayedTask(
      [weak_this, generation] {
        if (weak_this)
          weak_this->ReadTick(generation);
      },
      drain_period_ms - (NowMs() % drain_period_ms));
}

// We handle the ftrace buffers in a repeating task (ReadTick). On a given tick,
// we iterate over all per-cpu buffers, parse their contents, and then write out
// the serialized packets. This is handled by |CpuReader| instances, which
// attempt to read from their respective per-cpu buffer fd until they catch up
// to the head of the buffer, or hit a transient error.
//
// The readers work in batches of |kParsingBufferSizePages| pages for cache
// locality, and to limit memory usage.
//
// However, the reading happens on the primary thread, shared with the rest of
// the service (including ipc). If there is a lot of ftrace data to read, we
// want to yield to the event loop, re-enqueueing a continuation task at the end
// of the immediate queue (letting other enqueued tasks to run before
// continuing). Therefore we introduce |kMaxPagesPerCpuPerReadTick|.
//
// There is also a possibility that the ftrace bandwidth is particularly high.
// We do not want to continue trying to catch up to the event stream (via
// continuation tasks) without bound, as we want to limit our cpu% usage.  We
// assume that given a config saying "per-cpu kernel ftrace buffer is N pages,
// and drain every T milliseconds", we should not read more than N pages per
// drain period. Therefore we introduce |per_cpu.period_page_quota|. If the
// consumer wants to handle a high bandwidth of ftrace events, they should set
// the config values appropriately.
void FtraceController::ReadTick(int generation) {
  metatrace::ScopedEvent evt(metatrace::TAG_FTRACE,
                             metatrace::FTRACE_READ_TICK);
  if (generation != generation_ || GetStartedDataSourcesCount() == 0) {
    return;
  }

  // Read all cpu buffers with remaining per-period quota.
  bool all_cpus_done = ReadTickForInstance(&primary_);
  for (auto& kv : secondary_instances_) {
    all_cpus_done &= ReadTickForInstance(kv.second.get());
  }

  observer_->OnFtraceDataWrittenIntoDataSourceBuffers();

  // More work to do in this period.
  auto weak_this = weak_factory_.GetWeakPtr();
  if (!all_cpus_done) {
    PERFETTO_DLOG("Reposting immediate ReadTick as there's more work.");
    task_runner_->PostTask([weak_this, generation] {
      if (weak_this)
        weak_this->ReadTick(generation);
    });
  } else {
    // Done until next drain period.
    size_t period_page_quota =
        primary_.ftrace_config_muxer->GetPerCpuBufferSizePages();
    for (auto& per_cpu : primary_.per_cpu)
      per_cpu.period_page_quota = period_page_quota;

    for (auto& it : secondary_instances_) {
      FtraceInstanceState* instance = it.second.get();
      size_t quota = instance->ftrace_config_muxer->GetPerCpuBufferSizePages();
      for (auto& per_cpu : instance->per_cpu) {
        per_cpu.period_page_quota = quota;
      }
    }

    // Snapshot the clock so the data in the next period will be clock synced as
    // well.
    MaybeSnapshotFtraceClock();

    auto drain_period_ms = GetDrainPeriodMs();
    task_runner_->PostDelayedTask(
        [weak_this, generation] {
          if (weak_this)
            weak_this->ReadTick(generation);
        },
        drain_period_ms - (NowMs() % drain_period_ms));
  }
}

bool FtraceController::ReadTickForInstance(FtraceInstanceState* instance) {
  if (instance->started_data_sources.empty())
    return true;

#if PERFETTO_DCHECK_IS_ON()
  // The OnFtraceDataWrittenIntoDataSourceBuffers() below is supposed to clear
  // all metadata, including the |kernel_addrs| map for symbolization.
  for (FtraceDataSource* ds : instance->started_data_sources) {
    FtraceMetadata* ftrace_metadata = ds->mutable_metadata();
    PERFETTO_DCHECK(ftrace_metadata->kernel_addrs.empty());
    PERFETTO_DCHECK(ftrace_metadata->last_kernel_addr_index_written == 0);
  }
#endif

  bool all_cpus_done = true;
  uint8_t* parsing_buf = reinterpret_cast<uint8_t*>(parsing_mem_.Get());
<<<<<<< HEAD
  const auto ftrace_clock = instance->ftrace_config_muxer->ftrace_clock();
=======
>>>>>>> 45332e04
  for (size_t i = 0; i < instance->per_cpu.size(); i++) {
    size_t orig_quota = instance->per_cpu[i].period_page_quota;
    if (orig_quota == 0)
      continue;

    size_t max_pages = std::min(orig_quota, kMaxPagesPerCpuPerReadTick);
    CpuReader& cpu_reader = *instance->per_cpu[i].reader;
<<<<<<< HEAD
    cpu_reader.set_ftrace_clock(ftrace_clock);
=======
>>>>>>> 45332e04
    size_t pages_read =
        cpu_reader.ReadCycle(parsing_buf, kParsingBufferSizePages, max_pages,
                             instance->started_data_sources);

    size_t new_quota = (pages_read >= orig_quota) ? 0 : orig_quota - pages_read;
    instance->per_cpu[i].period_page_quota = new_quota;

    // Reader got stopped by the cap on the number of pages (to not do too much
    // work on the shared thread at once), but can read more in this drain
    // period. Repost the ReadTick (on the immediate queue) to iterate over all
    // cpus again. In other words, we will keep reposting work for all cpus as
    // long as at least one of them hits the read page cap each tick. If all
    // readers catch up to the event stream (pages_read < max_pages), or exceed
    // their quota, we will stop for the given period.
    PERFETTO_DCHECK(pages_read <= max_pages);
    if (pages_read == max_pages && new_quota > 0) {
      all_cpus_done = false;
    }
  }
  return all_cpus_done;
}

uint32_t FtraceController::GetDrainPeriodMs() {
  if (data_sources_.empty())
    return kDefaultDrainPeriodMs;
  uint32_t min_drain_period_ms = kMaxDrainPeriodMs + 1;
  for (const FtraceDataSource* data_source : data_sources_) {
    if (data_source->config().drain_period_ms() < min_drain_period_ms)
      min_drain_period_ms = data_source->config().drain_period_ms();
  }
  return ClampDrainPeriodMs(min_drain_period_ms);
}

void FtraceController::Flush(FlushRequestID flush_id) {
  metatrace::ScopedEvent evt(metatrace::TAG_FTRACE,
                             metatrace::FTRACE_CPU_FLUSH);

  FlushForInstance(&primary_);
  for (auto& it : secondary_instances_) {
    FlushForInstance(it.second.get());
  }

  observer_->OnFtraceDataWrittenIntoDataSourceBuffers();

  for (FtraceDataSource* data_source : primary_.started_data_sources) {
    data_source->OnFtraceFlushComplete(flush_id);
  }
  for (auto& kv : secondary_instances_) {
    for (FtraceDataSource* data_source : kv.second->started_data_sources) {
      data_source->OnFtraceFlushComplete(flush_id);
    }
  }
}

void FtraceController::FlushForInstance(FtraceInstanceState* instance) {
  if (instance->started_data_sources.empty())
    return;

  // Read all cpus in one go, limiting the per-cpu read amount to make sure we
  // don't get stuck chasing the writer if there's a very high bandwidth of
  // events.
  size_t per_cpubuf_size_pages =
      instance->ftrace_config_muxer->GetPerCpuBufferSizePages();
  uint8_t* parsing_buf = reinterpret_cast<uint8_t*>(parsing_mem_.Get());
  for (size_t i = 0; i < instance->per_cpu.size(); i++) {
    instance->per_cpu[i].reader->ReadCycle(parsing_buf, kParsingBufferSizePages,
                                           per_cpubuf_size_pages,
                                           instance->started_data_sources);
  }
}

// We are not implicitly flushing on Stop. The tracing service is supposed to
// ask for an explicit flush before stopping, unless it needs to perform a
// non-graceful stop.
void FtraceController::StopIfNeeded(FtraceInstanceState* instance) {
  if (!instance->started_data_sources.empty())
    return;

  instance->per_cpu.clear();
  if (instance == &primary_) {
    cpu_zero_stats_fd_.reset();
  }
  // Muxer cannot change the current_tracer until we close the trace pipe fds
  // (i.e. per_cpu). Hence an explicit request here.
  instance->ftrace_config_muxer->ResetCurrentTracer();

  DestroyIfUnusedSeconaryInstance(instance);

  // Clean up global state if done with all data sources.
  if (!data_sources_.empty())
    return;

  if (!retain_ksyms_on_stop_) {
<<<<<<< HEAD
    symbolizer_->Destroy();
=======
    symbolizer_.Destroy();
>>>>>>> 45332e04
  }
  retain_ksyms_on_stop_ = false;

  if (parsing_mem_.IsValid()) {
    parsing_mem_.AdviseDontNeed(parsing_mem_.Get(), parsing_mem_.size());
  }
}

bool FtraceController::AddDataSource(FtraceDataSource* data_source) {
  if (!ValidConfig(data_source->config()))
    return false;

  FtraceInstanceState* instance =
      GetOrCreateInstance(data_source->config().instance_name());
  if (!instance)
    return false;

  // note: from this point onwards, need to not leak a possibly created
  // instance if returning early.

  FtraceConfigId config_id = next_cfg_id_++;
  if (!instance->ftrace_config_muxer->SetupConfig(
          config_id, data_source->config(),
          data_source->mutable_setup_errors())) {
    DestroyIfUnusedSeconaryInstance(instance);
    return false;
  }

  const FtraceDataSourceConfig* ds_config =
      instance->ftrace_config_muxer->GetDataSourceConfig(config_id);
  auto it_and_inserted = data_sources_.insert(data_source);
  PERFETTO_DCHECK(it_and_inserted.second);
  data_source->Initialize(config_id, ds_config);
  return true;
}

bool FtraceController::StartDataSource(FtraceDataSource* data_source) {
  PERFETTO_DCHECK(data_sources_.count(data_source) > 0);

  FtraceConfigId config_id = data_source->config_id();
  PERFETTO_CHECK(config_id);

  FtraceInstanceState* instance =
      GetOrCreateInstance(data_source->config().instance_name());
  PERFETTO_CHECK(instance);

  if (!instance->ftrace_config_muxer->ActivateConfig(config_id))
    return false;
  instance->started_data_sources.insert(data_source);
  StartIfNeeded(instance);

  // Parse kernel symbols if required by the config. This can be an expensive
  // operation (cpu-bound for 500ms+), so delay the StartDataSource
  // acknowledgement until after we're done. This lets a consumer wait for the
  // expensive work to be done by waiting on the "all data sources started"
  // fence. This helps isolate the effects of the cpu-bound work on
  // frequency scaling of cpus when recording benchmarks (b/236143653).
  // Note that we're already recording data into the kernel ftrace
  // buffers while doing the symbol parsing.
  if (data_source->config().symbolize_ksyms()) {
<<<<<<< HEAD
    symbolizer_->GetOrCreateKernelSymbolMap();
=======
    symbolizer_.GetOrCreateKernelSymbolMap();
>>>>>>> 45332e04
    // If at least one config sets the KSYMS_RETAIN flag, keep the ksysm map
    // around in StopIfNeeded().
    const auto KRET = FtraceConfig::KSYMS_RETAIN;
    retain_ksyms_on_stop_ |= data_source->config().ksyms_mem_policy() == KRET;
  }

  return true;
}

void FtraceController::RemoveDataSource(FtraceDataSource* data_source) {
  size_t removed = data_sources_.erase(data_source);
  if (!removed)
    return;  // can happen if AddDataSource failed

  FtraceInstanceState* instance =
      GetOrCreateInstance(data_source->config().instance_name());
  PERFETTO_CHECK(instance);

  instance->ftrace_config_muxer->RemoveConfig(data_source->config_id());
  instance->started_data_sources.erase(data_source);
  StopIfNeeded(instance);
}

void FtraceController::DumpFtraceStats(FtraceDataSource* data_source,
                                       FtraceStats* stats_out) {
  FtraceInstanceState* instance =
      GetInstance(data_source->config().instance_name());
  PERFETTO_DCHECK(instance);
  if (!instance)
    return;

  DumpAllCpuStats(instance->ftrace_procfs.get(), stats_out);
<<<<<<< HEAD
  if (symbolizer_ && symbolizer_->is_valid()) {
    auto* symbol_map = symbolizer_->GetOrCreateKernelSymbolMap();
=======
  if (symbolizer_.is_valid()) {
    auto* symbol_map = symbolizer_.GetOrCreateKernelSymbolMap();
>>>>>>> 45332e04
    stats_out->kernel_symbols_parsed =
        static_cast<uint32_t>(symbol_map->num_syms());
    stats_out->kernel_symbols_mem_kb =
        static_cast<uint32_t>(symbol_map->size_bytes() / 1024);
  }
}

void FtraceController::MaybeSnapshotFtraceClock() {
  if (!cpu_zero_stats_fd_)
    return;

  auto ftrace_clock = primary_.ftrace_config_muxer->ftrace_clock();
  PERFETTO_DCHECK(ftrace_clock != protos::pbzero::FTRACE_CLOCK_UNSPECIFIED);

  // Snapshot the boot clock *before* reading CPU stats so that
  // two clocks are as close togher as possible (i.e. if it was the
  // other way round, we'd skew by the const of string parsing).
<<<<<<< HEAD
  ftrace_clock_snapshot_->boot_clock_ts = base::GetBootTimeNs().count();

  // A value of zero will cause this snapshot to be skipped.
  ftrace_clock_snapshot_->ftrace_clock_ts =
=======
  ftrace_clock_snapshot_.boot_clock_ts = base::GetBootTimeNs().count();

  // A value of zero will cause this snapshot to be skipped.
  ftrace_clock_snapshot_.ftrace_clock_ts =
>>>>>>> 45332e04
      ReadFtraceNowTs(cpu_zero_stats_fd_).value_or(0);
}

size_t FtraceController::GetStartedDataSourcesCount() const {
  size_t cnt = primary_.started_data_sources.size();
  for (auto& it : secondary_instances_) {
    cnt += it.second->started_data_sources.size();
  }
  return cnt;
}

FtraceController::FtraceInstanceState::FtraceInstanceState(
    std::unique_ptr<FtraceProcfs> ft,
    std::unique_ptr<ProtoTranslationTable> ptt,
    std::unique_ptr<FtraceConfigMuxer> fcm)
    : ftrace_procfs(std::move(ft)),
      table(std::move(ptt)),
      ftrace_config_muxer(std::move(fcm)) {}

FtraceController::FtraceInstanceState* FtraceController::GetOrCreateInstance(
    const std::string& instance_name) {
  FtraceInstanceState* maybe_existing = GetInstance(instance_name);
  if (maybe_existing)
    return maybe_existing;

  PERFETTO_DCHECK(!instance_name.empty());
  std::unique_ptr<FtraceInstanceState> instance =
      CreateSecondaryInstance(instance_name);
  if (!instance)
    return nullptr;

  auto it_and_inserted = secondary_instances_.emplace(
      std::piecewise_construct, std::forward_as_tuple(instance_name),
      std::forward_as_tuple(std::move(instance)));
  PERFETTO_CHECK(it_and_inserted.second);
  return it_and_inserted.first->second.get();
}

FtraceController::FtraceInstanceState* FtraceController::GetInstance(
    const std::string& instance_name) {
  if (instance_name.empty())
    return &primary_;

  auto it = secondary_instances_.find(instance_name);
  return it != secondary_instances_.end() ? it->second.get() : nullptr;
}

void FtraceController::DestroyIfUnusedSeconaryInstance(
    FtraceInstanceState* instance) {
  if (instance == &primary_)
    return;
  for (auto it = secondary_instances_.begin(); it != secondary_instances_.end();
       ++it) {
    if (it->second.get() == instance &&
        instance->ftrace_config_muxer->GetDataSourcesCount() == 0) {
      // no data sources left referencing this secondary instance
      secondary_instances_.erase(it);
      return;
    }
  }
  PERFETTO_FATAL("Bug in ftrace instance lifetimes");
}

// TODO(rsavitski): dedupe with FtraceController::Create.
std::unique_ptr<FtraceController::FtraceInstanceState>
FtraceController::CreateSecondaryInstance(const std::string& instance_name) {
  std::optional<std::string> instance_path = AbsolutePathForInstance(
      primary_.ftrace_procfs->GetRootPath(), instance_name);
  if (!instance_path.has_value()) {
    PERFETTO_ELOG("Invalid ftrace instance name: \"%s\"",
                  instance_name.c_str());
    return nullptr;
  }

  auto ftrace_procfs = FtraceProcfs::Create(*instance_path);
  if (!ftrace_procfs) {
    PERFETTO_ELOG("Failed to create ftrace procfs for \"%s\"",
                  instance_path->c_str());
    return nullptr;
  }

  auto table = ProtoTranslationTable::Create(
      ftrace_procfs.get(), GetStaticEventInfo(), GetStaticCommonFieldsInfo());
  if (!table) {
    PERFETTO_ELOG("Failed to create proto translation table for \"%s\"",
                  instance_path->c_str());
    return nullptr;
  }

  // secondary instances don't support atrace and vendor tracepoint HAL
  std::map<std::string, std::vector<GroupAndName>> vendor_evts;

  auto syscalls = SyscallTable::FromCurrentArch();

<<<<<<< HEAD
  auto muxer = std::unique_ptr<FtraceConfigMuxer>(new FtraceConfigMuxer(
      ftrace_procfs.get(), table.get(), std::move(syscalls), vendor_evts,
      /* secondary_instance= */ true));
  return std::unique_ptr<FtraceInstanceState>(new FtraceInstanceState(
      std::move(ftrace_procfs), std::move(table), std::move(muxer)));
=======
  auto muxer = std::make_unique<FtraceConfigMuxer>(
      ftrace_procfs.get(), table.get(), std::move(syscalls), vendor_evts,
      /* secondary_instance= */ true);
  return std::make_unique<FtraceInstanceState>(
      std::move(ftrace_procfs), std::move(table), std::move(muxer));
>>>>>>> 45332e04
}

// TODO(rsavitski): we want to eventually add support for the default
// (primary_) tracefs path to be an instance itself, at which point we'll need
// to be careful to distinguish the tracefs mount point from the default
// instance path.
// static
std::optional<std::string> FtraceController::AbsolutePathForInstance(
    const std::string& tracefs_root,
    const std::string& raw_cfg_name) {
  if (base::Contains(raw_cfg_name, '/') ||
      base::StartsWith(raw_cfg_name, "..")) {
    return std::nullopt;
  }

  // ARM64 pKVM hypervisor tracing emulates an instance, but is not under
  // instances/, we special-case that name for now.
  if (raw_cfg_name == "hyp") {
    std::string hyp_path = tracefs_root + "hyp/";
    PERFETTO_LOG(
        "Config specified reserved \"hyp\" instance name, using %s for events.",
        hyp_path.c_str());
    return std::make_optional(hyp_path);
  }

  return tracefs_root + "instances/" + raw_cfg_name + "/";
}

FtraceController::Observer::~Observer() = default;

}  // namespace perfetto<|MERGE_RESOLUTION|>--- conflicted
+++ resolved
@@ -175,14 +175,8 @@
 
   SyscallTable syscalls = SyscallTable::FromCurrentArch();
 
-<<<<<<< HEAD
-  std::unique_ptr<FtraceConfigMuxer> muxer =
-      std::unique_ptr<FtraceConfigMuxer>(new FtraceConfigMuxer(
-          ftrace_procfs.get(), table.get(), std::move(syscalls), vendor_evts));
-=======
   auto muxer = std::make_unique<FtraceConfigMuxer>(
       ftrace_procfs.get(), table.get(), std::move(syscalls), vendor_evts);
->>>>>>> 45332e04
   return std::unique_ptr<FtraceController>(
       new FtraceController(std::move(ftrace_procfs), std::move(table),
                            std::move(muxer), runner, observer));
@@ -195,13 +189,7 @@
                                    Observer* observer)
     : task_runner_(task_runner),
       observer_(observer),
-<<<<<<< HEAD
-      symbolizer_(new LazyKernelSymbolizer()),
       primary_(std::move(ftrace_procfs), std::move(table), std::move(muxer)),
-      ftrace_clock_snapshot_(new FtraceClockSnapshot()),
-=======
-      primary_(std::move(ftrace_procfs), std::move(table), std::move(muxer)),
->>>>>>> 45332e04
       weak_factory_(this) {}
 
 FtraceController::~FtraceController() {
@@ -232,26 +220,16 @@
 
   PERFETTO_DCHECK(instance->per_cpu.empty());
   size_t num_cpus = instance->ftrace_procfs->NumberOfCpus();
-<<<<<<< HEAD
-=======
   const auto ftrace_clock = instance->ftrace_config_muxer->ftrace_clock();
->>>>>>> 45332e04
   instance->per_cpu.clear();
   instance->per_cpu.reserve(num_cpus);
   size_t period_page_quota =
       instance->ftrace_config_muxer->GetPerCpuBufferSizePages();
   for (size_t cpu = 0; cpu < num_cpus; cpu++) {
-<<<<<<< HEAD
-    auto reader = std::unique_ptr<CpuReader>(
-        new CpuReader(cpu, instance->table.get(), symbolizer_.get(),
-                      ftrace_clock_snapshot_.get(),
-                      instance->ftrace_procfs->OpenPipeForCpu(cpu)));
-=======
     auto reader = std::make_unique<CpuReader>(
         cpu, instance->ftrace_procfs->OpenPipeForCpu(cpu),
         instance->table.get(), &symbolizer_, ftrace_clock,
         &ftrace_clock_snapshot_);
->>>>>>> 45332e04
     instance->per_cpu.emplace_back(std::move(reader), period_page_quota);
   }
 
@@ -259,13 +237,8 @@
   // manual clock snapshots so that the trace parser can do a best effort
   // conversion back to boot. This is primarily for old kernels that predate
   // boot support, and therefore default to "global" clock.
-<<<<<<< HEAD
-  if (instance == &primary_ && instance->ftrace_config_muxer->ftrace_clock() !=
-                                   FtraceClock::FTRACE_CLOCK_UNSPECIFIED) {
-=======
   if (instance == &primary_ &&
       ftrace_clock != FtraceClock::FTRACE_CLOCK_UNSPECIFIED) {
->>>>>>> 45332e04
     cpu_zero_stats_fd_ = primary_.ftrace_procfs->OpenCpuStats(0 /* cpu */);
     MaybeSnapshotFtraceClock();
   }
@@ -375,10 +348,6 @@
 
   bool all_cpus_done = true;
   uint8_t* parsing_buf = reinterpret_cast<uint8_t*>(parsing_mem_.Get());
-<<<<<<< HEAD
-  const auto ftrace_clock = instance->ftrace_config_muxer->ftrace_clock();
-=======
->>>>>>> 45332e04
   for (size_t i = 0; i < instance->per_cpu.size(); i++) {
     size_t orig_quota = instance->per_cpu[i].period_page_quota;
     if (orig_quota == 0)
@@ -386,10 +355,6 @@
 
     size_t max_pages = std::min(orig_quota, kMaxPagesPerCpuPerReadTick);
     CpuReader& cpu_reader = *instance->per_cpu[i].reader;
-<<<<<<< HEAD
-    cpu_reader.set_ftrace_clock(ftrace_clock);
-=======
->>>>>>> 45332e04
     size_t pages_read =
         cpu_reader.ReadCycle(parsing_buf, kParsingBufferSizePages, max_pages,
                              instance->started_data_sources);
@@ -483,11 +448,7 @@
     return;
 
   if (!retain_ksyms_on_stop_) {
-<<<<<<< HEAD
-    symbolizer_->Destroy();
-=======
     symbolizer_.Destroy();
->>>>>>> 45332e04
   }
   retain_ksyms_on_stop_ = false;
 
@@ -548,11 +509,7 @@
   // Note that we're already recording data into the kernel ftrace
   // buffers while doing the symbol parsing.
   if (data_source->config().symbolize_ksyms()) {
-<<<<<<< HEAD
-    symbolizer_->GetOrCreateKernelSymbolMap();
-=======
     symbolizer_.GetOrCreateKernelSymbolMap();
->>>>>>> 45332e04
     // If at least one config sets the KSYMS_RETAIN flag, keep the ksysm map
     // around in StopIfNeeded().
     const auto KRET = FtraceConfig::KSYMS_RETAIN;
@@ -585,13 +542,8 @@
     return;
 
   DumpAllCpuStats(instance->ftrace_procfs.get(), stats_out);
-<<<<<<< HEAD
-  if (symbolizer_ && symbolizer_->is_valid()) {
-    auto* symbol_map = symbolizer_->GetOrCreateKernelSymbolMap();
-=======
   if (symbolizer_.is_valid()) {
     auto* symbol_map = symbolizer_.GetOrCreateKernelSymbolMap();
->>>>>>> 45332e04
     stats_out->kernel_symbols_parsed =
         static_cast<uint32_t>(symbol_map->num_syms());
     stats_out->kernel_symbols_mem_kb =
@@ -609,17 +561,10 @@
   // Snapshot the boot clock *before* reading CPU stats so that
   // two clocks are as close togher as possible (i.e. if it was the
   // other way round, we'd skew by the const of string parsing).
-<<<<<<< HEAD
-  ftrace_clock_snapshot_->boot_clock_ts = base::GetBootTimeNs().count();
-
-  // A value of zero will cause this snapshot to be skipped.
-  ftrace_clock_snapshot_->ftrace_clock_ts =
-=======
   ftrace_clock_snapshot_.boot_clock_ts = base::GetBootTimeNs().count();
 
   // A value of zero will cause this snapshot to be skipped.
   ftrace_clock_snapshot_.ftrace_clock_ts =
->>>>>>> 45332e04
       ReadFtraceNowTs(cpu_zero_stats_fd_).value_or(0);
 }
 
@@ -714,19 +659,11 @@
 
   auto syscalls = SyscallTable::FromCurrentArch();
 
-<<<<<<< HEAD
-  auto muxer = std::unique_ptr<FtraceConfigMuxer>(new FtraceConfigMuxer(
-      ftrace_procfs.get(), table.get(), std::move(syscalls), vendor_evts,
-      /* secondary_instance= */ true));
-  return std::unique_ptr<FtraceInstanceState>(new FtraceInstanceState(
-      std::move(ftrace_procfs), std::move(table), std::move(muxer)));
-=======
   auto muxer = std::make_unique<FtraceConfigMuxer>(
       ftrace_procfs.get(), table.get(), std::move(syscalls), vendor_evts,
       /* secondary_instance= */ true);
   return std::make_unique<FtraceInstanceState>(
       std::move(ftrace_procfs), std::move(table), std::move(muxer));
->>>>>>> 45332e04
 }
 
 // TODO(rsavitski): we want to eventually add support for the default
