--- conflicted
+++ resolved
@@ -45,26 +45,15 @@
   class Cursor final : public SqliteTable::BaseCursor {
    public:
     explicit Cursor(SqlStatsTable* storage);
-<<<<<<< HEAD
-    ~Cursor() override;
-=======
     ~Cursor() final;
->>>>>>> 5f456dbc
 
     // Implementation of SqliteTable::Cursor.
     base::Status Filter(const QueryConstraints&,
                         sqlite3_value**,
-<<<<<<< HEAD
-                        FilterHistory) override;
-    base::Status Next() override;
-    bool Eof() override;
-    base::Status Column(sqlite3_context*, int N) override;
-=======
                         FilterHistory);
     base::Status Next();
     bool Eof();
     base::Status Column(sqlite3_context*, int N);
->>>>>>> 5f456dbc
 
    private:
     Cursor(Cursor&) = delete;
@@ -83,15 +72,9 @@
   ~SqlStatsTable() final;
 
   // Table implementation.
-<<<<<<< HEAD
-  base::Status Init(int, const char* const*, Schema*) override;
-  std::unique_ptr<SqliteTable::Cursor> CreateCursor() override;
-  int BestIndex(const QueryConstraints&, BestIndexInfo*) override;
-=======
   base::Status Init(int, const char* const*, Schema*) final;
   std::unique_ptr<SqliteTable::BaseCursor> CreateCursor() final;
   int BestIndex(const QueryConstraints&, BestIndexInfo*) final;
->>>>>>> 5f456dbc
 
  private:
   const TraceStorage* const storage_;
