--- conflicted
+++ resolved
@@ -33,11 +33,7 @@
   explicit RssStatTracker(TraceProcessorContext*);
 
   void ParseRssStat(int64_t ts,
-<<<<<<< HEAD
-                    int32_t field_id,
-=======
                     uint32_t field_id,
->>>>>>> 45332e04
                     uint32_t pid,
                     ConstBytes blob);
   void ParseRssStat(int64_t ts,
