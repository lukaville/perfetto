--- conflicted
+++ resolved
@@ -52,14 +52,9 @@
 #include "src/trace_processor/prelude/functions/create_view_function.h"
 #include "src/trace_processor/prelude/functions/import.h"
 #include "src/trace_processor/prelude/functions/layout_functions.h"
-<<<<<<< HEAD
-#include "src/trace_processor/prelude/functions/pprof_functions.h"
-#include "src/trace_processor/prelude/functions/register_function.h"
-=======
 #include "src/trace_processor/prelude/functions/math.h"
 #include "src/trace_processor/prelude/functions/pprof_functions.h"
 #include "src/trace_processor/prelude/functions/sql_function.h"
->>>>>>> 5f456dbc
 #include "src/trace_processor/prelude/functions/sqlite3_str_split.h"
 #include "src/trace_processor/prelude/functions/stack_functions.h"
 #include "src/trace_processor/prelude/functions/to_ftrace.h"
@@ -79,10 +74,7 @@
 #include "src/trace_processor/prelude/table_functions/table_function.h"
 #include "src/trace_processor/prelude/table_functions/view.h"
 #include "src/trace_processor/prelude/tables_views/tables_views.h"
-<<<<<<< HEAD
-=======
 #include "src/trace_processor/sqlite/perfetto_sql_engine.h"
->>>>>>> 5f456dbc
 #include "src/trace_processor/sqlite/scoped_db.h"
 #include "src/trace_processor/sqlite/sql_stats_table.h"
 #include "src/trace_processor/sqlite/sqlite_table.h"
@@ -116,22 +108,13 @@
     "* FROM sqlite_temp_master)";
 
 template <typename SqlFunction, typename Ptr = typename SqlFunction::Context*>
-<<<<<<< HEAD
-void RegisterFunction(sqlite3* db,
-=======
 void RegisterFunction(PerfettoSqlEngine* engine,
->>>>>>> 5f456dbc
                       const char* name,
                       int argc,
                       Ptr context = nullptr,
                       bool deterministic = true) {
-<<<<<<< HEAD
-  auto status = RegisterSqlFunction<SqlFunction>(
-      db, name, argc, std::move(context), deterministic);
-=======
   auto status = engine->RegisterSqlFunction<SqlFunction>(
       name, argc, std::move(context), deterministic);
->>>>>>> 5f456dbc
   if (!status.ok())
     PERFETTO_ELOG("%s", status.c_message());
 }
@@ -257,11 +240,7 @@
 }
 
 void SetupMetrics(TraceProcessor* tp,
-<<<<<<< HEAD
-                  sqlite3* db,
-=======
                   PerfettoSqlEngine* engine,
->>>>>>> 5f456dbc
                   std::vector<metrics::SqlMetricFile>* sql_metrics,
                   const std::vector<std::string>& extension_paths) {
   const std::vector<std::string> sanitized_extension_paths =
@@ -291,18 +270,11 @@
     }
   }
 
-<<<<<<< HEAD
-  RegisterFunction<metrics::NullIfEmpty>(db, "NULL_IF_EMPTY", 1);
-  RegisterFunction<metrics::UnwrapMetricProto>(db, "UNWRAP_METRIC_PROTO", 2);
-  RegisterFunction<metrics::RunMetric>(
-      db, "RUN_METRIC", -1,
-=======
   RegisterFunction<metrics::NullIfEmpty>(engine, "NULL_IF_EMPTY", 1);
   RegisterFunction<metrics::UnwrapMetricProto>(engine, "UNWRAP_METRIC_PROTO",
                                                2);
   RegisterFunction<metrics::RunMetric>(
       engine, "RUN_METRIC", -1,
->>>>>>> 5f456dbc
       std::unique_ptr<metrics::RunMetric::Context>(
           new metrics::RunMetric::Context{tp, sql_metrics}));
 
@@ -330,140 +302,6 @@
   }
 }
 
-<<<<<<< HEAD
-void IncrementCountForStmt(sqlite3_stmt* stmt,
-                           IteratorImpl::StmtMetadata* metadata) {
-  metadata->statement_count++;
-
-  // If the stmt is already done, it clearly didn't have any output.
-  if (sqlite_utils::IsStmtDone(stmt))
-    return;
-
-  if (sqlite3_column_count(stmt) == 1) {
-    sqlite3_value* value = sqlite3_column_value(stmt, 0);
-
-    // If the "VOID" pointer associated to the return value is not null,
-    // that means this is a function which is forced to return a value
-    // (because all functions in SQLite have to) but doesn't actually
-    // wait to (i.e. it wants to be treated like CREATE TABLE or similar).
-    // Because of this, ignore the return value of this function.
-    // See |WrapSqlFunction| for where this is set.
-    if (sqlite3_value_pointer(value, "VOID") != nullptr) {
-      return;
-    }
-
-    // If the statement only has a single column and that column is named
-    // "suppress_query_output", treat it as a statement without output for
-    // accounting purposes. This allows an escape hatch for cases where the
-    // user explicitly wants to ignore functions as having output.
-    if (strcmp(sqlite3_column_name(stmt, 0), "suppress_query_output") == 0) {
-      return;
-    }
-  }
-
-  // Otherwise, the statement has output and so increment the count.
-  metadata->statement_count_with_output++;
-}
-
-base::Status PrepareAndStepUntilLastValidStmt(
-    sqlite3* db,
-    const std::string& sql,
-    ScopedStmt* output_stmt,
-    IteratorImpl::StmtMetadata* metadata) {
-  ScopedStmt prev_stmt;
-  // A sql string can contain several statements. Some of them might be comment
-  // only, e.g. "SELECT 1; /* comment */; SELECT 2;". Here we process one
-  // statement on each iteration. SQLite's sqlite_prepare_v2 (wrapped by
-  // PrepareStmt) returns on each iteration a pointer to the unprocessed string.
-  //
-  // Unfortunately we cannot call PrepareStmt and tokenize all statements
-  // upfront because sqlite_prepare_v2 also semantically checks the statement
-  // against the schema. In some cases statements might depend on the execution
-  // of previous ones (e.e. CREATE VIEW x; SELECT FROM x; DELETE VIEW x;).
-  //
-  // Also, unfortunately, we need to PrepareStmt to find out if a statement is a
-  // comment or a real statement.
-  //
-  // The logic here is the following:
-  //  - We invoke PrepareStmt on each statement.
-  //  - If the statement is a comment we simply skip it.
-  //  - If the statement is valid, we step once to make sure side effects take
-  //    effect.
-  //  - If we encounter a valid statement afterwards, we step internally through
-  //    all rows of the previous one. This ensures that any further side effects
-  //    take hold *before* we step into the next statement.
-  //  - Once no further non-comment statements are encountered, we return an
-  //    iterator to the last valid statement.
-  for (const char* rem_sql = sql.c_str(); rem_sql && rem_sql[0];) {
-    ScopedStmt cur_stmt;
-    {
-      PERFETTO_TP_TRACE(metatrace::Category::QUERY, "QUERY_PREPARE");
-      const char* tail = nullptr;
-      RETURN_IF_ERROR(sqlite_utils::PrepareStmt(db, rem_sql, &cur_stmt, &tail));
-      rem_sql = tail;
-    }
-
-    // The only situation where we'd have an ok status but also no prepared
-    // statement is if the statement of SQL we parsed was a pure comment. In
-    // this case, just continue to the next statement.
-    if (!cur_stmt)
-      continue;
-
-    // Before stepping into |cur_stmt|, we need to finish iterating through
-    // the previous statement so we don't have two clashing statements (e.g.
-    // SELECT * FROM v and DROP VIEW v) partially stepped into.
-    if (prev_stmt) {
-      PERFETTO_TP_TRACE(metatrace::Category::QUERY, "STMT_STEP_UNTIL_DONE",
-                        [&prev_stmt](metatrace::Record* record) {
-                          auto expanded_sql =
-                              sqlite_utils::ExpandedSqlForStmt(*prev_stmt);
-                          record->AddArg("SQL", expanded_sql.get());
-                        });
-      RETURN_IF_ERROR(sqlite_utils::StepStmtUntilDone(prev_stmt.get()));
-    }
-
-    PERFETTO_DLOG("Executing statement: %s", sqlite3_sql(*cur_stmt));
-
-    {
-      PERFETTO_TP_TRACE(metatrace::Category::TOPLEVEL, "STMT_FIRST_STEP",
-                        [&cur_stmt](metatrace::Record* record) {
-                          auto expanded_sql =
-                              sqlite_utils::ExpandedSqlForStmt(*cur_stmt);
-                          record->AddArg("SQL", expanded_sql.get());
-                        });
-
-      // Now step once into |cur_stmt| so that when we prepare the next statment
-      // we will have executed any dependent bytecode in this one.
-      int err = sqlite3_step(*cur_stmt);
-      if (err != SQLITE_ROW && err != SQLITE_DONE) {
-        return base::ErrStatus(
-            "%s", sqlite_utils::FormatErrorMessage(
-                      prev_stmt.get(), base::StringView(sql), db, err)
-                      .c_message());
-      }
-    }
-
-    // Increment the neecessary counts for the statement.
-    IncrementCountForStmt(cur_stmt.get(), metadata);
-
-    // Propogate the current statement to the next iteration.
-    prev_stmt = std::move(cur_stmt);
-  }
-
-  // If we didn't manage to prepare a single statment, that means everything
-  // in the SQL was treated as a comment.
-  if (!prev_stmt)
-    return base::ErrStatus("No valid SQL to run");
-
-  // Update the output statment and column count.
-  *output_stmt = std::move(prev_stmt);
-  metadata->column_count =
-      static_cast<uint32_t>(sqlite3_column_count(output_stmt->get()));
-  return base::OkStatus();
-}
-
-=======
->>>>>>> 5f456dbc
 const char* TraceTypeToString(TraceType trace_type) {
   switch (trace_type) {
     case kUnknownTraceType:
@@ -489,13 +327,8 @@
 }
 
 // Register SQL functions only used in local development instances.
-<<<<<<< HEAD
-void RegisterDevFunctions(sqlite3* db) {
-  RegisterFunction<WriteFile>(db, "WRITE_FILE", 2);
-=======
 void RegisterDevFunctions(PerfettoSqlEngine* engine) {
   RegisterFunction<WriteFile>(engine, "WRITE_FILE", 2);
->>>>>>> 5f456dbc
 }
 
 sql_modules::NameToModule GetStdlibModules() {
@@ -550,87 +383,6 @@
   if (context_.config.analyze_trace_proto_content) {
     context_.content_analyzer.reset(new ProtoContentAnalyzer(&context_));
   }
-<<<<<<< HEAD
-
-  sqlite3_str_split_init(engine_.db());
-  RegisterAdditionalModules(&context_);
-  InitializePreludeTablesViews(engine_.db());
-
-  // New style function registration.
-  if (cfg.enable_dev_features) {
-    RegisterDevFunctions(engine_.db());
-  }
-  RegisterFunction<Glob>(engine_.db(), "glob", 2);
-  RegisterFunction<Hash>(engine_.db(), "HASH", -1);
-  RegisterFunction<Base64Encode>(engine_.db(), "BASE64_ENCODE", 1);
-  RegisterFunction<Demangle>(engine_.db(), "DEMANGLE", 1);
-  RegisterFunction<SourceGeq>(engine_.db(), "SOURCE_GEQ", -1);
-  RegisterFunction<ExportJson>(engine_.db(), "EXPORT_JSON", 1,
-                               context_.storage.get(), false);
-  RegisterFunction<ExtractArg>(engine_.db(), "EXTRACT_ARG", 2,
-                               context_.storage.get());
-  RegisterFunction<AbsTimeStr>(engine_.db(), "ABS_TIME_STR", 1,
-                               context_.clock_converter.get());
-  RegisterFunction<ToMonotonic>(engine_.db(), "TO_MONOTONIC", 1,
-                                context_.clock_converter.get());
-  RegisterFunction<CreateFunction>(
-      engine_.db(), "CREATE_FUNCTION", 3,
-      std::unique_ptr<CreateFunction::Context>(
-          new CreateFunction::Context{engine_.db(), &create_function_state_}));
-  RegisterFunction<CreateViewFunction>(
-      engine_.db(), "CREATE_VIEW_FUNCTION", 3,
-      std::unique_ptr<CreateViewFunction::Context>(
-          new CreateViewFunction::Context{engine_.db()}));
-  RegisterFunction<Import>(engine_.db(), "IMPORT", 1,
-                           std::unique_ptr<Import::Context>(new Import::Context{
-                               engine_.db(), this, &sql_modules_}));
-  RegisterFunction<ToFtrace>(
-      engine_.db(), "TO_FTRACE", 1,
-      std::unique_ptr<ToFtrace::Context>(new ToFtrace::Context{
-          context_.storage.get(), SystraceSerializer(&context_)}));
-
-  // Old style function registration.
-  // TODO(lalitm): migrate this over to using RegisterFunction once aggregate
-  // functions are supported.
-  RegisterLastNonNullFunction(engine_.db());
-  RegisterValueAtMaxTsFunction(engine_.db());
-  {
-    base::Status status = RegisterStackFunctions(engine_.db(), &context_);
-    if (!status.ok())
-      PERFETTO_ELOG("%s", status.c_message());
-  }
-  {
-    base::Status status = PprofFunctions::Register(engine_.db(), &context_);
-    if (!status.ok())
-      PERFETTO_ELOG("%s", status.c_message());
-  }
-  {
-    base::Status status = LayoutFunctions::Register(engine_.db(), &context_);
-    if (!status.ok())
-      PERFETTO_ELOG("%s", status.c_message());
-  }
-
-  auto stdlib_modules = GetStdlibModules();
-  for (auto module_it = stdlib_modules.GetIterator(); module_it; ++module_it) {
-    base::Status status =
-        RegisterSqlModule({module_it.key(), module_it.value(), false});
-    if (!status.ok())
-      PERFETTO_ELOG("%s", status.c_message());
-  }
-
-  SetupMetrics(this, engine_.db(), &sql_metrics_,
-               cfg.skip_builtin_metric_paths);
-
-  const TraceStorage* storage = context_.storage.get();
-
-  SqlStatsTable::RegisterTable(engine_.db(), storage);
-  StatsTable::RegisterTable(engine_.db(), storage);
-
-  // Operator tables.
-  SpanJoinOperatorTable::RegisterTable(engine_.db(), storage);
-  WindowOperatorTable::RegisterTable(engine_.db(), storage);
-  CreateViewFunction::RegisterTable(engine_.db());
-=======
 
   sqlite3_str_split_init(engine_.sqlite_engine()->db());
   RegisterAdditionalModules(&context_);
@@ -727,7 +479,6 @@
       "sqlstats", storage, SqliteTable::TableType::kEponymousOnly, false);
   engine_.sqlite_engine()->RegisterVirtualTableModule<StatsTable>(
       "stats", storage, SqliteTable::TableType::kEponymousOnly, false);
->>>>>>> 5f456dbc
 
   // Tables dynamically generated at query time.
   RegisterTableFunction(std::unique_ptr<ExperimentalFlamegraph>(
@@ -779,10 +530,7 @@
   RegisterDbTable(storage->flow_table());
   RegisterDbTable(storage->slice_table());
   RegisterDbTable(storage->sched_slice_table());
-<<<<<<< HEAD
-=======
   RegisterDbTable(storage->spurious_sched_wakeup_table());
->>>>>>> 5f456dbc
   RegisterDbTable(storage->thread_state_table());
   RegisterDbTable(storage->gpu_slice_table());
 
@@ -876,12 +624,8 @@
       context_.storage->InternString(TraceTypeToString(context_.trace_type));
   context_.metadata_tracker->SetMetadata(metadata::trace_type,
                                          Variadic::String(trace_type_id));
-<<<<<<< HEAD
-  BuildBoundsTable(engine_.db(), context_.storage->GetTraceTimestampBoundsNs());
-=======
   BuildBoundsTable(engine_.sqlite_engine()->db(),
                    context_.storage->GetTraceTimestampBoundsNs());
->>>>>>> 5f456dbc
 }
 
 void TraceProcessorImpl::NotifyEndOfFile() {
@@ -919,12 +663,8 @@
   // TraceProcessorStorageImpl::NotifyEndOfFile, this will be counted in
   // trace bounds: this is important for parsers like ninja which wait until
   // the end to flush all their data.
-<<<<<<< HEAD
-  BuildBoundsTable(engine_.db(), context_.storage->GetTraceTimestampBoundsNs());
-=======
   BuildBoundsTable(engine_.sqlite_engine()->db(),
                    context_.storage->GetTraceTimestampBoundsNs());
->>>>>>> 5f456dbc
 
   TraceProcessorStorageImpl::DestroyContext();
 }
@@ -968,37 +708,18 @@
       context_.storage->mutable_sql_stats()->RecordQueryBegin(
           sql, base::GetWallTimeNs().count());
 
-<<<<<<< HEAD
-  ScopedStmt stmt;
-  IteratorImpl::StmtMetadata metadata;
-  base::Status status =
-      PrepareAndStepUntilLastValidStmt(engine_.db(), sql, &stmt, &metadata);
-  PERFETTO_DCHECK((status.ok() && stmt) || (!status.ok() && !stmt));
-
-  std::unique_ptr<IteratorImpl> impl(
-      new IteratorImpl(this, engine_.db(), status, std::move(stmt),
-                       std::move(metadata), sql_stats_row));
-=======
   base::StatusOr<PerfettoSqlEngine::ExecutionResult> result =
       engine_.ExecuteUntilLastStatement(sql);
   std::unique_ptr<IteratorImpl> impl(
       new IteratorImpl(this, std::move(result), sql_stats_row));
->>>>>>> 5f456dbc
   return Iterator(std::move(impl));
 }
 
 void TraceProcessorImpl::InterruptQuery() {
-<<<<<<< HEAD
-  if (!engine_.db())
-    return;
-  query_interrupted_.store(true);
-  sqlite3_interrupt(engine_.db());
-=======
   if (!engine_.sqlite_engine()->db())
     return;
   query_interrupted_.store(true);
   sqlite3_interrupt(engine_.sqlite_engine()->db());
->>>>>>> 5f456dbc
 }
 
 bool TraceProcessorImpl::IsRootMetricField(const std::string& metric_name) {
@@ -1090,11 +811,7 @@
           prev_path.c_str(), path.c_str(), metric.proto_field_name->c_str());
     }
 
-<<<<<<< HEAD
-    InsertIntoTraceMetricsTable(engine_.db(), no_ext_name);
-=======
     InsertIntoTraceMetricsTable(engine_.sqlite_engine()->db(), no_ext_name);
->>>>>>> 5f456dbc
   }
 
   sql_metrics_.emplace_back(metric);
@@ -1122,11 +839,7 @@
     auto fn_name = desc.full_name().substr(desc.package_name().size() + 1);
     std::replace(fn_name.begin(), fn_name.end(), '.', '_');
     RegisterFunction<metrics::BuildProto>(
-<<<<<<< HEAD
-        engine_.db(), fn_name.c_str(), -1,
-=======
         &engine_, fn_name.c_str(), -1,
->>>>>>> 5f456dbc
         std::unique_ptr<metrics::BuildProto::Context>(
             new metrics::BuildProto::Context{this, &pool_, i}));
   }
