/*
 * Copyright (C) 2020 The Android Open Source Project
 *
 * Licensed under the Apache License, Version 2.0 (the "License");
 * you may not use this file except in compliance with the License.
 * You may obtain a copy of the License at
 *
 *      http://www.apache.org/licenses/LICENSE-2.0
 *
 * Unless required by applicable law or agreed to in writing, software
 * distributed under the License is distributed on an "AS IS" BASIS,
 * WITHOUT WARRANTIES OR CONDITIONS OF ANY KIND, either express or implied.
 * See the License for the specific language governing permissions and
 * limitations under the License.
 */

#ifndef SRC_TRACE_PROCESSOR_ITERATOR_IMPL_H_
#define SRC_TRACE_PROCESSOR_ITERATOR_IMPL_H_

#include <sqlite3.h>

#include <memory>
#include <optional>
#include <vector>

#include "perfetto/base/build_config.h"
#include "perfetto/base/export.h"
#include "perfetto/base/status.h"
#include "perfetto/ext/base/status_or.h"
#include "perfetto/trace_processor/basic_types.h"
#include "perfetto/trace_processor/iterator.h"
#include "perfetto/trace_processor/status.h"
<<<<<<< HEAD
#include "src/trace_processor/sqlite/perfetto_sql_engine.h"
#include "src/trace_processor/sqlite/scoped_db.h"
=======
#include "src/trace_processor/perfetto_sql/engine/perfetto_sql_engine.h"
#include "src/trace_processor/sqlite/scoped_db.h"
#include "src/trace_processor/sqlite/sqlite_engine.h"
>>>>>>> 45332e04
#include "src/trace_processor/sqlite/sqlite_utils.h"

namespace perfetto {
namespace trace_processor {

class TraceProcessorImpl;

class IteratorImpl {
 public:
  IteratorImpl(TraceProcessorImpl* impl,
               base::StatusOr<PerfettoSqlEngine::ExecutionResult>,
               uint32_t sql_stats_row);
  ~IteratorImpl();

  IteratorImpl(IteratorImpl&) noexcept = delete;
  IteratorImpl& operator=(IteratorImpl&) = delete;

  IteratorImpl(IteratorImpl&&) noexcept = default;
  IteratorImpl& operator=(IteratorImpl&&) = default;

  // Methods called by the base Iterator class.
  bool Next() {
<<<<<<< HEAD
=======
    // In the past, we used to call sqlite3_step for the first time in this
    // function which 1:1 matched Next calls to sqlite3_step calls. However,
    // with the introduction of multi-statement support, we tokenize the
    // queries and so we need to *not* call step the first time Next is
    // called.
    //
    // Aside: if we could, we would change the API to match the new setup
    // (i.e. implement operator bool, make Next return nothing similar to C++
    // iterators); however, too many clients depend on the current behavior so
    // we have to keep the API as is.
>>>>>>> 45332e04
    if (!called_next_) {
      // Delegate to the cc file to prevent trace_storage.h include in this
      // file.
      RecordFirstNextInSqlStats();
      called_next_ = true;
<<<<<<< HEAD

      // In the past, we used to call sqlite3_step for the first time in this
      // function which 1:1 matched Next calls to sqlite3_step calls. However,
      // with the introduction of multi-statement support, we call
      // sqlite3_step when tokenizing the queries and so we need to *not* call
      // step the first time Next is called.
      //
      // Aside: if we could, we would change the API to match the new setup
      // (i.e. implement operator bool, make Next return nothing similar to C++
      // iterators); however, too many clients depend on the current behavior so
      // we have to keep the API as is.
      return result_.ok() && !sqlite_utils::IsStmtDone(*result_->stmt);
    }

    if (!result_.ok())
=======
      return result_.ok() && !result_->stmt.IsDone();
    }
    if (!result_.ok()) {
>>>>>>> 45332e04
      return false;
    }

<<<<<<< HEAD
    int ret = sqlite3_step(*result_->stmt);
    if (PERFETTO_UNLIKELY(ret != SQLITE_ROW && ret != SQLITE_DONE)) {
      result_ =
          base::ErrStatus("%s", sqlite_utils::FormatErrorMessage(
                                    result_->stmt.get(), std::nullopt,
                                    sqlite3_db_handle(result_->stmt.get()), ret)
                                    .c_message());
      return false;
=======
    bool has_more = result_->stmt.Step();
    if (!result_->stmt.status().ok()) {
      PERFETTO_DCHECK(!has_more);
      result_ = result_->stmt.status();
>>>>>>> 45332e04
    }
    return has_more;
  }

  SqlValue Get(uint32_t col) const {
    PERFETTO_DCHECK(result_.ok());

    auto column = static_cast<int>(col);
<<<<<<< HEAD
    auto col_type = sqlite3_column_type(*result_->stmt, column);
=======
    sqlite3_stmt* stmt = result_->stmt.sqlite_stmt();
    auto col_type = sqlite3_column_type(stmt, column);
>>>>>>> 45332e04
    SqlValue value;
    switch (col_type) {
      case SQLITE_INTEGER:
        value.type = SqlValue::kLong;
<<<<<<< HEAD
        value.long_value = sqlite3_column_int64(*result_->stmt, column);
        break;
      case SQLITE_TEXT:
        value.type = SqlValue::kString;
        value.string_value = reinterpret_cast<const char*>(
            sqlite3_column_text(*result_->stmt, column));
        break;
      case SQLITE_FLOAT:
        value.type = SqlValue::kDouble;
        value.double_value = sqlite3_column_double(*result_->stmt, column);
        break;
      case SQLITE_BLOB:
        value.type = SqlValue::kBytes;
        value.bytes_value = sqlite3_column_blob(*result_->stmt, column);
        value.bytes_count =
            static_cast<size_t>(sqlite3_column_bytes(*result_->stmt, column));
=======
        value.long_value = sqlite3_column_int64(stmt, column);
        break;
      case SQLITE_TEXT:
        value.type = SqlValue::kString;
        value.string_value =
            reinterpret_cast<const char*>(sqlite3_column_text(stmt, column));
        break;
      case SQLITE_FLOAT:
        value.type = SqlValue::kDouble;
        value.double_value = sqlite3_column_double(stmt, column);
        break;
      case SQLITE_BLOB:
        value.type = SqlValue::kBytes;
        value.bytes_value = sqlite3_column_blob(stmt, column);
        value.bytes_count =
            static_cast<size_t>(sqlite3_column_bytes(stmt, column));
>>>>>>> 45332e04
        break;
      case SQLITE_NULL:
        value.type = SqlValue::kNull;
        break;
    }
    return value;
  }

  std::string GetColumnName(uint32_t col) const {
<<<<<<< HEAD
    return result_.ok() && result_->stmt
               ? sqlite3_column_name(*result_->stmt, static_cast<int>(col))
               : "";
  }

  base::Status Status() const { return result_.status(); }

  uint32_t ColumnCount() const {
    return result_.ok() ? result_->column_count : 0;
  }

  uint32_t StatementCount() const {
    return result_.ok() ? result_->statement_count : 0;
  }

  uint32_t StatementCountWithOutput() const {
    return result_.ok() ? result_->statement_count_with_output : 0;
=======
    return result_.ok() ? sqlite3_column_name(result_->stmt.sqlite_stmt(),
                                              static_cast<int>(col))
                        : "";
  }

  base::Status Status() const { return result_.status(); }

  uint32_t ColumnCount() const {
    return result_.ok() ? result_->stats.column_count : 0;
  }

  uint32_t StatementCount() const {
    return result_.ok() ? result_->stats.statement_count : 0;
  }

  uint32_t StatementCountWithOutput() const {
    return result_.ok() ? result_->stats.statement_count_with_output : 0;
  }

  std::string LastStatementSql() const {
    return result_.ok() ? result_->stmt.sql() : "";
>>>>>>> 45332e04
  }

 private:
  // Dummy function to pass to ScopedResource.
  static int DummyClose(TraceProcessorImpl*) { return 0; }

  // Iterators hold onto an instance of TraceProcessor to track when the query
  // ends in the sql stats table. As iterators are movable, we need to null out
  // the TraceProcessor in the moved out iterator to avoid double recording
  // query ends. We could manually define a move constructor instead, but given
  // the error prone nature of keeping functions up to date, this seems like a
  // nicer approach.
  using ScopedTraceProcessor =
      base::ScopedResource<TraceProcessorImpl*, &DummyClose, nullptr>;

  void RecordFirstNextInSqlStats();

  ScopedTraceProcessor trace_processor_;
  base::StatusOr<PerfettoSqlEngine::ExecutionResult> result_;
<<<<<<< HEAD

=======
>>>>>>> 45332e04
  uint32_t sql_stats_row_ = 0;
  bool called_next_ = false;
};

}  // namespace trace_processor
}  // namespace perfetto

#endif  // SRC_TRACE_PROCESSOR_ITERATOR_IMPL_H_<|MERGE_RESOLUTION|>--- conflicted
+++ resolved
@@ -30,14 +30,9 @@
 #include "perfetto/trace_processor/basic_types.h"
 #include "perfetto/trace_processor/iterator.h"
 #include "perfetto/trace_processor/status.h"
-<<<<<<< HEAD
-#include "src/trace_processor/sqlite/perfetto_sql_engine.h"
-#include "src/trace_processor/sqlite/scoped_db.h"
-=======
 #include "src/trace_processor/perfetto_sql/engine/perfetto_sql_engine.h"
 #include "src/trace_processor/sqlite/scoped_db.h"
 #include "src/trace_processor/sqlite/sqlite_engine.h"
->>>>>>> 45332e04
 #include "src/trace_processor/sqlite/sqlite_utils.h"
 
 namespace perfetto {
@@ -60,8 +55,6 @@
 
   // Methods called by the base Iterator class.
   bool Next() {
-<<<<<<< HEAD
-=======
     // In the past, we used to call sqlite3_step for the first time in this
     // function which 1:1 matched Next calls to sqlite3_step calls. However,
     // with the introduction of multi-statement support, we tokenize the
@@ -72,51 +65,21 @@
     // (i.e. implement operator bool, make Next return nothing similar to C++
     // iterators); however, too many clients depend on the current behavior so
     // we have to keep the API as is.
->>>>>>> 45332e04
     if (!called_next_) {
       // Delegate to the cc file to prevent trace_storage.h include in this
       // file.
       RecordFirstNextInSqlStats();
       called_next_ = true;
-<<<<<<< HEAD
-
-      // In the past, we used to call sqlite3_step for the first time in this
-      // function which 1:1 matched Next calls to sqlite3_step calls. However,
-      // with the introduction of multi-statement support, we call
-      // sqlite3_step when tokenizing the queries and so we need to *not* call
-      // step the first time Next is called.
-      //
-      // Aside: if we could, we would change the API to match the new setup
-      // (i.e. implement operator bool, make Next return nothing similar to C++
-      // iterators); however, too many clients depend on the current behavior so
-      // we have to keep the API as is.
-      return result_.ok() && !sqlite_utils::IsStmtDone(*result_->stmt);
-    }
-
-    if (!result_.ok())
-=======
       return result_.ok() && !result_->stmt.IsDone();
     }
     if (!result_.ok()) {
->>>>>>> 45332e04
       return false;
     }
 
-<<<<<<< HEAD
-    int ret = sqlite3_step(*result_->stmt);
-    if (PERFETTO_UNLIKELY(ret != SQLITE_ROW && ret != SQLITE_DONE)) {
-      result_ =
-          base::ErrStatus("%s", sqlite_utils::FormatErrorMessage(
-                                    result_->stmt.get(), std::nullopt,
-                                    sqlite3_db_handle(result_->stmt.get()), ret)
-                                    .c_message());
-      return false;
-=======
     bool has_more = result_->stmt.Step();
     if (!result_->stmt.status().ok()) {
       PERFETTO_DCHECK(!has_more);
       result_ = result_->stmt.status();
->>>>>>> 45332e04
     }
     return has_more;
   }
@@ -125,34 +88,12 @@
     PERFETTO_DCHECK(result_.ok());
 
     auto column = static_cast<int>(col);
-<<<<<<< HEAD
-    auto col_type = sqlite3_column_type(*result_->stmt, column);
-=======
     sqlite3_stmt* stmt = result_->stmt.sqlite_stmt();
     auto col_type = sqlite3_column_type(stmt, column);
->>>>>>> 45332e04
     SqlValue value;
     switch (col_type) {
       case SQLITE_INTEGER:
         value.type = SqlValue::kLong;
-<<<<<<< HEAD
-        value.long_value = sqlite3_column_int64(*result_->stmt, column);
-        break;
-      case SQLITE_TEXT:
-        value.type = SqlValue::kString;
-        value.string_value = reinterpret_cast<const char*>(
-            sqlite3_column_text(*result_->stmt, column));
-        break;
-      case SQLITE_FLOAT:
-        value.type = SqlValue::kDouble;
-        value.double_value = sqlite3_column_double(*result_->stmt, column);
-        break;
-      case SQLITE_BLOB:
-        value.type = SqlValue::kBytes;
-        value.bytes_value = sqlite3_column_blob(*result_->stmt, column);
-        value.bytes_count =
-            static_cast<size_t>(sqlite3_column_bytes(*result_->stmt, column));
-=======
         value.long_value = sqlite3_column_int64(stmt, column);
         break;
       case SQLITE_TEXT:
@@ -169,7 +110,6 @@
         value.bytes_value = sqlite3_column_blob(stmt, column);
         value.bytes_count =
             static_cast<size_t>(sqlite3_column_bytes(stmt, column));
->>>>>>> 45332e04
         break;
       case SQLITE_NULL:
         value.type = SqlValue::kNull;
@@ -179,25 +119,6 @@
   }
 
   std::string GetColumnName(uint32_t col) const {
-<<<<<<< HEAD
-    return result_.ok() && result_->stmt
-               ? sqlite3_column_name(*result_->stmt, static_cast<int>(col))
-               : "";
-  }
-
-  base::Status Status() const { return result_.status(); }
-
-  uint32_t ColumnCount() const {
-    return result_.ok() ? result_->column_count : 0;
-  }
-
-  uint32_t StatementCount() const {
-    return result_.ok() ? result_->statement_count : 0;
-  }
-
-  uint32_t StatementCountWithOutput() const {
-    return result_.ok() ? result_->statement_count_with_output : 0;
-=======
     return result_.ok() ? sqlite3_column_name(result_->stmt.sqlite_stmt(),
                                               static_cast<int>(col))
                         : "";
@@ -219,7 +140,6 @@
 
   std::string LastStatementSql() const {
     return result_.ok() ? result_->stmt.sql() : "";
->>>>>>> 45332e04
   }
 
  private:
@@ -239,10 +159,6 @@
 
   ScopedTraceProcessor trace_processor_;
   base::StatusOr<PerfettoSqlEngine::ExecutionResult> result_;
-<<<<<<< HEAD
-
-=======
->>>>>>> 45332e04
   uint32_t sql_stats_row_ = 0;
   bool called_next_ = false;
 };
